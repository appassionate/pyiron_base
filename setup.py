"""
Setuptools based setup module
"""
from setuptools import setup, find_packages
import versioneer

setup(
    name='pyiron_base',
    version=versioneer.get_version(),
    description='pyiron_base - an integrated development environment (IDE) for computational science.',
    long_description='http://pyiron.org',

    url='https://github.com/pyiron/pyiron_base',
    author='Max-Planck-Institut für Eisenforschung GmbH - Computational Materials Design (CM) Department',
    author_email='janssen@mpie.de',
    license='BSD',

    classifiers=['Development Status :: 5 - Production/Stable',
                 'Topic :: Scientific/Engineering :: Physics',
                 'License :: OSI Approved :: BSD License',
                 'Intended Audience :: Science/Research',
                 'Operating System :: OS Independent',
                 'Programming Language :: Python :: 3',
                 'Programming Language :: Python :: 3.4',
                 'Programming Language :: Python :: 3.5',
                 'Programming Language :: Python :: 3.6',
                 'Programming Language :: Python :: 3.7',
                 'Programming Language :: Python :: 3.8'],

    keywords='pyiron',
    packages=find_packages(exclude=["*tests*", "*docs*", "*binder*", "*conda*", "*notebooks*", "*.ci_support*"]),
    install_requires=[
        'dill==0.3.3',
        'future==0.18.2',
        'gitpython==3.1.13',
        'h5io==0.1.1',
        'h5py==3.1.0',
<<<<<<< HEAD
        'numpy==1.20.1',
        'pandas==1.2.1',
=======
        'numpy==1.20.0',
        'pandas==1.2.2',
>>>>>>> 243b052f
        'pathlib2==2.3.5',
        'psutil==5.8.0',
        'pyfileindex==0.0.6',
        'pysqa==0.0.15',
        'sqlalchemy==1.3.23',
        'tables==3.6.1',
        'tqdm==4.56.1'
    ],
    cmdclass=versioneer.get_cmdclass(),

    entry_points = {
            "console_scripts": [
                'pyiron=pyiron_base.cli:main'
            ]
    }
    )<|MERGE_RESOLUTION|>--- conflicted
+++ resolved
@@ -35,13 +35,8 @@
         'gitpython==3.1.13',
         'h5io==0.1.1',
         'h5py==3.1.0',
-<<<<<<< HEAD
         'numpy==1.20.1',
-        'pandas==1.2.1',
-=======
-        'numpy==1.20.0',
         'pandas==1.2.2',
->>>>>>> 243b052f
         'pathlib2==2.3.5',
         'psutil==5.8.0',
         'pyfileindex==0.0.6',
