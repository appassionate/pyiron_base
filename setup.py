"""
Setuptools based setup module
"""
from setuptools import setup, find_packages
import versioneer

setup(
    name='pyiron_base',
    version=versioneer.get_version(),
    description='pyiron_base - an integrated development environment (IDE) for computational science.',
    long_description='http://pyiron.org',

    url='https://github.com/pyiron/pyiron_base',
    author='Max-Planck-Institut für Eisenforschung GmbH - Computational Materials Design (CM) Department',
    author_email='janssen@mpie.de',
    license='BSD',

    classifiers=['Development Status :: 5 - Production/Stable',
                 'Topic :: Scientific/Engineering :: Physics',
                 'License :: OSI Approved :: BSD License',
                 'Intended Audience :: Science/Research',
                 'Operating System :: OS Independent',
                 'Programming Language :: Python :: 3',
                 'Programming Language :: Python :: 3.4',
                 'Programming Language :: Python :: 3.5',
                 'Programming Language :: Python :: 3.6',
                 'Programming Language :: Python :: 3.7',
                 'Programming Language :: Python :: 3.8'],

    keywords='pyiron',
    packages=find_packages(exclude=["*tests*", "*docs*", "*binder*", "*conda*", "*notebooks*", "*.ci_support*"]),
    install_requires=[
        'dill==0.3.3',
        'future==0.18.2',
        'gitpython==3.1.12',
        'h5io==0.1.1',
        'h5py==3.1.0',
        'numpy==1.20.0',
        'pandas==1.2.1',
        'pathlib2==2.3.5',
        'psutil==5.8.0',
<<<<<<< HEAD
        'pyfileindex==0.0.4',
        'pysqa==0.0.15',
=======
        'pyfileindex==0.0.6',
        'pysqa==0.0.13',
>>>>>>> 2a6e972e
        'sqlalchemy==1.3.22',
        'tables==3.6.1',
        'tqdm==4.56.0'
    ],
    cmdclass=versioneer.get_cmdclass(),

    entry_points = {
            "console_scripts": [
                'pyiron=pyiron_base.cli:main'
            ]
    }
    )<|MERGE_RESOLUTION|>--- conflicted
+++ resolved
@@ -39,13 +39,8 @@
         'pandas==1.2.1',
         'pathlib2==2.3.5',
         'psutil==5.8.0',
-<<<<<<< HEAD
-        'pyfileindex==0.0.4',
+        'pyfileindex==0.0.6',
         'pysqa==0.0.15',
-=======
-        'pyfileindex==0.0.6',
-        'pysqa==0.0.13',
->>>>>>> 2a6e972e
         'sqlalchemy==1.3.22',
         'tables==3.6.1',
         'tqdm==4.56.0'
