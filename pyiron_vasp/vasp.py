# coding: utf-8
# Copyright (c) Max-Planck-Institut für Eisenforschung GmbH - Computational Materials Design (CM) Department
# Distributed under the terms of "New BSD License", see the LICENSE file.

from __future__ import print_function
import os
import posixpath
import subprocess
import numpy as np
import tables

from pyiron_dft.generic import GenericDFTJob
from pyiron_vasp.potential import VaspPotentialFile
from pyiron_atomistics.structure.atoms import Atoms, CrystalStructure
from pyiron_base.core.settings.generic import Settings
from pyiron_base.objects.generic.parameters import GenericParameters
from pyiron_atomistics.md_analysis.trajectory_analysis import unwrap_coordinates
from pyiron_vasp.outcar import Outcar
from pyiron_vasp.procar import Procar
from pyiron_vasp.structure import read_atoms, write_poscar, vasp_sorter
from pyiron_vasp.vasprun import Vasprun as Vr
from pyiron_vasp.vasprun import VasprunError
from pyiron_vasp.volumetric_data import VaspVolumetricData
from pyiron_dft.waves.electronic import ElectronicStructure
import warnings

__author__ = "Sudarsan Surendralal"
__copyright__ = "Copyright 2017, Max-Planck-Institut für Eisenforschung GmbH - " \
                "Computational Materials Design (CM) Department"
__version__ = "1.0"
__maintainer__ = "Sudarsan Surendralal"
__email__ = "surendralal@mpie.de"
__status__ = "production"
__date__ = "Sep 1, 2017"

s = Settings()


class Vasp(GenericDFTJob):
    """
    Class to setup and run and analyze VASP simulations which is a derivative of pyiron.objects.job.generic.GenericJob.
    The functions in these modules are written in such the function names and attributes are very generic
    (get_structure(), molecular_dynamics(), version) but the functions are written to handle VASP specific input/output.

    Args:
        project (pyiron.project.Project instance):  Specifies the project path among other attributes
        job_name (str): Name of the job

    Attributes:
        input (pyiron_vasp.vasp.Input): Instance which handles the input

    Examples:
        Let's say you need to run a vasp simulation where you would like to control the input parameters manually. To
        set up a static dft run with Gaussian smearing and a k-point MP mesh of [6, 6, 6]. You would have to set it up
        as shown below:

        >>> ham = Vasp(job_name="trial_job")
        >>> ham.input.incar.set(IBRION=-1)
        >>> ham.input.incar.set(ISMEAR=0)
        >>> ham.input.kpoints.set(size_of_mesh=[6, 6, 6])

        However, the according to pyiron's philosophy, it is recommended to avoid using code specific tags like IBRION,
        ISMEAR etc. Therefore the recommended way to set this calculation is as follows:

        >>> ham = Vasp(job_name="trial_job")
        >>> ham.calc_static()
        >>> ham.set_occupancy_smearing(smearing="gaussian")
        >>> ham.set_kpoints(mesh=[6, 6, 6])
        The exact same tags as in the first examples are set automatically.

    """

    def __init__(self, project, job_name):
        super(Vasp, self).__init__(project, job_name)
        self.__name__ = "Vasp"
        self.__version__ = None  # Reset the version number to the executable is set automatically
        self._sorted_indices = None
        self._executable_activate()
        self.input = Input()
        self.input.incar["SYSTEM"] = self.job_name
        self._output_parser = Output()
        self._potential = VaspPotentialFile(xc=self.input.potcar["xc"])

    @property
    def potential(self):
        return self._potential

    @potential.setter
    def potential(self, val):
        self._potential = val

    @property
    def plane_wave_cutoff(self):
        """
        Plane wave energy cutoff in eV
        """
        return self.input.incar['ENCUT']

    @plane_wave_cutoff.setter
    def plane_wave_cutoff(self, val):
        self.input.incar['ENCUT'] = val

    @property
    def exchange_correlation_functional(self):
        """
        The exchange correlation functional used (LDA or GGA)
        """
        return self.input.potcar["xc"]

    @exchange_correlation_functional.setter
    def exchange_correlation_functional(self, val):
        if val in ["PBE", "pbe", "GGA", "gga"]:
            self.input.potcar["xc"] = "PBE"
        elif val in ["LDA", "lda"]:
            self.input.potcar["xc"] = "LDA"
        else:
            self.input.potcar["xc"] = val

    @property
    def spin_constraints(self):
        """
        Returns True if the calculation is spin polarized
        """
        if 'I_CONSTRAINED_M' in self.input.incar._dataset['Parameter']:
            return self.input.incar['I_CONSTRAINED_M'] == 1 or self.input.incar['I_CONSTRAINED_M'] == 2
        else:
            return False

    @spin_constraints.setter
    def spin_constraints(self, val):
        self.input.incar['I_CONSTRAINED_M'] = val

    @property
    def write_electrostatic_potential(self):
        """
        True if the local potential or electrostatic potential LOCPOT file is/should be written
        """
        return bool(self.input.incar["LVTOT"])

    @write_electrostatic_potential.setter
    def write_electrostatic_potential(self, val):
        self.input.incar["LVTOT"] = bool(val)
        if bool(val):
            self.input.incar["LVHAR"] = True

    @property
    def write_charge_density(self):
        """
        True if the charge density file CHGCAR file is/should be written
        """
        return bool(self.input.incar["LCHARG"])

    @write_charge_density.setter
    def write_charge_density(self, val):
        self.input.incar["LCHARG"] = bool(val)

    @property
    def write_wave_funct(self):
        """
        True if the wave function file WAVECAR file is/should be written
        """
        return self.input.incar['LWAVE']

    @write_wave_funct.setter
    def write_wave_funct(self, write_wave):
        if not isinstance(write_wave, bool):
            raise ValueError('write_wave_funct, can either be True or False.')
        self.input.incar['LWAVE'] = write_wave

    @property
    def write_resolved_dos(self):
        """
        True if the resolved DOS should be written (in the vasprun.xml file)
        """
        return self.input.incar['LORBIT']

    @write_resolved_dos.setter
    def write_resolved_dos(self, resolved_dos):
        if not isinstance(resolved_dos, bool) and not isinstance(resolved_dos, int):
            raise ValueError('write_resolved_dos, can either be True, False or 0, 1, 2, 5, 10, 11, 12.')
        self.input.incar['LORBIT'] = resolved_dos

    @property
    def sorted_indices(self):
        """
        How the original atom indices are ordered in the vasp format (species by species)
        """
        self._sorted_indices = vasp_sorter(self.structure)
        return self._sorted_indices

    @sorted_indices.setter
    def sorted_indices(self, val):
        """
        Setter for the sorted indices
        """
        self._sorted_indices = val

    @property
    def fix_spin_constraint(self):
        """
        bool: Tells if the type of constraints the spins have for this calculation
        """
        return self.spin_constraints

    @fix_spin_constraint.setter
    def fix_spin_constraint(self, boolean):
        raise NotImplementedError("The fix_spin_constraint property is not implemented for this code. "
                                  "Instead use ham.spin_constraints - I_CONSTRAINED_M.")

    @property
    def fix_symmetry(self):
        if 'ISYM' in self.input.incar._dataset['Parameter']:
            return self.input.incar['ISYM'] == 1 or self.input.incar['ISYM'] == 2 or self.input.incar['ISYM'] == 3
        else:
            return True

    @fix_symmetry.setter
    def fix_symmetry(self, boolean):
        raise NotImplementedError("The fix_symmetry property is not implemented for this code. "
                                  "Instead use ham.input.incar['ISYM'].")
          
    # Compatibility functions
    def write_input(self):
        """
        Call routines that generate the INCAR, POTCAR, KPOINTS and POSCAR input files
        """
        if self.input.incar['SYSTEM'] == 'pyiron_jobname':
            self.input.incar['SYSTEM'] = self.job_name
        self.write_magmoms()
        self.set_coulomb_interactions()
        if "CONTCAR" in self.restart_file_dict.keys():
            if self.restart_file_dict["CONTCAR"] == "POSCAR":
                if self.server.run_mode.modal:
                    warnings.warn(
                        "The POSCAR file will be overwritten by the CONTCAR file specified in restart_file_list.")
                else:
                    self.logger.info(
                        "The POSCAR file will be overwritten by the CONTCAR file specified in restart_file_list.")
        self.input.write(structure=self.structure, directory=self.working_directory)

    # define routines that collect all output files
    def collect_output(self):
        """
        Collects the outputs and stores them to the hdf file
        """
        if self.structure is None or len(self.structure) == 0:
            try:
                self.structure = self.get_final_structure_from_file(filename="CONTCAR")
            except IOError:
                self.structure = self.get_final_structure_from_file(filename="POSCAR")
        self._output_parser.structure = self.structure.copy()
        try:
            self._output_parser.collect(directory=self.working_directory)
        except VaspCollectError:
            self.status.aborted = True
            return
        self._output_parser.to_hdf(self._hdf5)

    def convergence_check(self):
        if 'IBRION' in self['input/incar/data_dict']['Parameter']:
            ind = self['input/incar/data_dict']['Parameter'].index('IBRION')
            ibrion = int(self['input/incar/data_dict']['Value'][ind])
        else:
            ibrion = 0
        if 'NELM' in self['input/incar/data_dict']['Parameter']:
            ind = self['input/incar/data_dict']['Parameter'].index('NELM')
            max_e_steps = int(self['input/incar/data_dict']['Value'][ind])
        else:
            max_e_steps = 60
        if 'NSW' in self['input/incar/data_dict']['Parameter']:
            ind = self['input/incar/data_dict']['Parameter'].index('NSW')
            max_i_steps = int(self['input/incar/data_dict']['Value'][ind])
        else:
            max_i_steps = 0
        scf_energies = self['output/generic/dft/scf_energy_free']
        if scf_energies is None:
            scf_energies = self['output/outcar/scf_energies']
        e_steps_converged = [len(step) < max_e_steps for step in scf_energies]
        # For calc_md() we do not care about convergence.
        if ibrion == 0 and max_i_steps != 0:
            return True
        # For calc_static only the electronic convergence matters.
        elif max_i_steps == 0 and np.all(e_steps_converged):
            return True
        # For calc_minimize only the last ionic step has to be converged!
        elif 0 < max_i_steps and len(scf_energies) < max_i_steps and e_steps_converged[-1]:
            return True
        else:
            return False

    def cleanup(self, files_to_remove=("WAVECAR", "CHGCAR", "CHG", "vasprun.xml")):
        """
        Removes excess files (by default: WAVECAR, CHGCAR, CHG)
        """
        list_files = self.list_files()
        for file in list_files:
            if file in files_to_remove:
                abs_file_path = os.path.join(self.working_directory, file)
                os.remove(abs_file_path)

    def collect_logfiles(self):
        """
        Collect errors and warnings.
        """
        self.collect_errors()
        self.collect_warnings()

    def collect_warnings(self):
        """
        Collects warnings from the VASP run
        """
        # TODO: implement for VASP
        self._logger.info("collect_warnings() is not yet implemented for VASP")

    def collect_errors(self):
        """
        Collects errors from the VASP run
        """
        # TODO: implement for vasp
        self._logger.info("collect_errors() is not yet implemented for VASP")

    def from_directory(self, directory):
        """
        The Vasp instance is created by parsing the input and output from the specified directory

        Args:
            directory (str): Path to the directory
        """
        if not self.status.finished:
            # _ = s.top_path(directory)
            files = os.listdir(directory)
            vp_new = Vr()
            if "OUTCAR.gz" in files and "OUTCAR" not in files:
                _ = subprocess.check_output(['gzip', '-d', 'OUTCAR.gz'], cwd=directory, shell=False,
                                            universal_newlines=True)
                files = os.listdir(directory)
            if "vasprun.xml.bz2" in files:
                _ = subprocess.check_output(['bzip2', '-d', 'vasprun.xml.bz2'], cwd=directory, shell=False,
                                            universal_newlines=True)
                files = os.listdir(directory)
            if "vasprun.xml.gz" in files:
                _ = subprocess.check_output(['gzip', '-d', 'vasprun.xml.gz'], cwd=directory, shell=False,
                                            universal_newlines=True)
                files = os.listdir(directory)
            try:
                if not ("OUTCAR" in files or "vasprun.xml" in files):
                    raise IOError("This file isn't present")
                    # raise AssertionError("OUTCAR/vasprun.xml should be present in order to import from directory")
                if "vasprun.xml" in files:
                    vp_new.from_file(filename=posixpath.join(directory, "vasprun.xml"))
                    self.structure = vp_new.get_initial_structure()
            except (IOError, VasprunError):  # except AssertionError:
                pass
                # raise AssertionError("OUTCAR/vasprun.xml should be present in order to import from directory")
            if "INCAR" in files:
                try:
                    self.input.incar.read_input(posixpath.join(directory, "INCAR"), ignore_trigger="!")
                except (IndexError, TypeError, ValueError):
                    pass
            if "KPOINTS" in files:
                try:
                    self.input.kpoints.read_input(posixpath.join(directory, "KPOINTS"), ignore_trigger="!")
                except (IndexError, TypeError, ValueError):
                    pass
            if "POSCAR" in files and "POTCAR" in files:
                structure = read_atoms(posixpath.join(directory, "POSCAR"), species_from_potcar=True)
            else:
                structure = vp_new.get_initial_structure()
            self.structure = structure
            self._write_chemical_formular_to_database()
            self._import_directory = directory
            self.status.collect = True
            self.to_hdf()
            self.collect_output()
            self.status.finished = True
        else:
            return

    def stop_calculation(self, next_electronic_step=False):
        """
        Call to stop the VASP calculation

        Args:
            next_electronic_step (bool): True if the next electronic step should be calculated

        """
        filename = os.path.join(self.working_directory, 'STOPCAR')
        with open(filename, 'w') as f:
            if not next_electronic_step:
                f.write('LSTOP = .TRUE.\n')
            else:
                f.write('LABORT =.TRUE.\n')

    def to_hdf(self, hdf=None, group_name=None):
        """
        Stores the instance attributes into the hdf5 file

        Args:
            hdf (pyiron_base.objects.generic.hdfio.ProjectHDFio): The HDF file/path to write the data to
            group_name (str): The name of the group under which the data must be stored as

        """
        super(Vasp, self).to_hdf(hdf=hdf, group_name=group_name)
        self._structure_to_hdf()
        self.input.to_hdf(self._hdf5)
        self._output_parser.to_hdf(self._hdf5)

    def from_hdf(self, hdf=None, group_name=None):
        """
        Recreates instance from the hdf5 file

        Args:
            hdf (pyiron_base.objects.generic.hdfio.ProjectHDFio): The HDF file/path to read the data from
            group_name (str): The name of the group under which the data must be stored as

        """
        super(Vasp, self).from_hdf(hdf=hdf, group_name=group_name)
        self._structure_from_hdf()
        self.input.from_hdf(self._hdf5)
        if "output" in self.project_hdf5.list_groups() and "structure" in self["output"].list_groups():
                self._output_parser.from_hdf(self._hdf5)

    def reset_output(self):
        """
        Resets the output instance
        """
        self._output_parser = Output()

    def get_final_structure_from_file(self, filename="CONTCAR"):
        """
        Get the final structure of the simulation usually from the CONTCAR file

        Args:
            filename (str): Path to the CONTCAR file in VASP

        Returns:
            pyiron_atomistics.structure.atoms.Atoms: The final structure
        """
        filename = posixpath.join(self.working_directory, filename)
        input_structure = self.structure.copy()
        try:
            output_structure = read_atoms(filename=filename, species_list=input_structure.get_parent_elements())
        except (IndexError, ValueError, IOError):
            s.logger.warning("Unable to read output structure")
            return
        input_structure.cell = output_structure.cell.copy()
        input_structure.positions[self.sorted_indices] = output_structure.positions
        return input_structure

    def write_magmoms(self):
        """
        Write the magnetic moments in INCAR from that assigned to the species
        """
        if any(self.structure.get_initial_magnetic_moments().flatten()):
            final_cmd = '   '.join([' '.join([str(spinmom) for spinmom in spin])
                                    if isinstance(spin, list) or isinstance(spin, np.ndarray) else str(spin)
                                    for spin in self.structure.get_initial_magnetic_moments()[self.sorted_indices]])
            s.logger.debug('Magnetic Moments are: {0}'.format(final_cmd))
            if "MAGMOM" not in self.input.incar._dataset['Parameter']:
                self.input.incar["MAGMOM"] = final_cmd
            if "ISPIN" not in self.input.incar._dataset['Parameter']:
                self.input.incar["ISPIN"] = 2
            if any([True if isinstance(spin, list) or isinstance(spin, np.ndarray) else False
                    for spin in self.structure.get_initial_magnetic_moments()]):
                self.input.incar['LNONCOLLINEAR'] = True
                if self.spin_constraints and 'M_CONSTR' not in self.input.incar._dataset['Parameter']:
                    self.input.incar['M_CONSTR'] = final_cmd
                if self.spin_constraints or 'M_CONSTR' in self.input.incar._dataset['Parameter']:
                    if 'ISYM' not in self.input.incar._dataset['Parameter']:
                        self.input.incar['ISYM'] = 0
                if self.spin_constraints and 'LAMBDA' not in self.input.incar._dataset['Parameter']:
                    raise ValueError('LAMBDA is not specified but it is necessary for non collinear calculations.')
                if self.spin_constraints and 'RWIGS' not in self.input.incar._dataset['Parameter']:
                    raise ValueError('Parameter RWIGS has to be set for spin constraint calculations')
            if self.spin_constraints and not self.input.incar['LNONCOLLINEAR']:
                raise ValueError('Spin constraints are only avilable for non collinear calculations.')
        else:
            s.logger.debug('No magnetic moments')

    def set_coulomb_interactions(self, interaction_type=2, ldau_print=True):
        """
        Write the on-site Coulomb interactions in the INCAR file

        Args:
            interaction_type (int): Type of Coulombic interaction
                1 - Asimov method
                2 - Dudarev method
            ldau_print (boolean): True/False
        """
        obj_lst = self.structure.get_species_objects()
        ldaul = []
        ldauu = []
        ldauj = []
        needed = False
        for el_obj in obj_lst:
            conditions = []
            if isinstance(el_obj.tags, dict):
                for tag in ['ldauu', 'ldaul', 'ldauj']:
                    conditions.append(tag in el_obj.tags.keys())
                if not any(conditions):
                    ldaul.append('-1')
                    ldauu.append('0')
                    ldauj.append('0')
                if any(conditions) and not all(conditions):
                    raise ValueError('All three tags ldauu,ldauj and ldaul have to be specified')
                if all(conditions):
                    needed = True
                    ldaul.append(str(el_obj.tags['ldaul']))
                    ldauu.append(str(el_obj.tags['ldauu']))
                    ldauj.append(str(el_obj.tags['ldauj']))
        if needed:
            self.input.incar["LDAU"] = True
            self.input.incar["LDAUTYPE"] = interaction_type
            self.input.incar["LDAUL"] = ' '.join(ldaul)
            self.input.incar["LDAUU"] = ' '.join(ldauu)
            self.input.incar["LDAUJ"] = ' '.join(ldauj)
            if ldau_print:
                self.input.incar["LDAUPRINT"] = 2
        else:
            s.logger.debug('No on site coulomb interactions')

    def set_algorithm(self, algorithm='Fast', ialgo=None):
        """
        Sets the type of electronic minimization algorithm

        Args:
            algorithm (str): Algorithm defined by VASP (Fast, Normal etc.)
            ialgo (int): Sets the IALGO tag in VASP. If not none, this overwrites algorithm
        """
        algorithm_list = ['Fast', 'Accurate', 'Normal', 'Very Fast']
        if ialgo is not None:
            self.input.incar["IALGO"] = int(ialgo)
        else:
            self.input.incar["ALGO"] = str(algorithm)
            if algorithm not in algorithm_list:
                s.logger.warn(msg="Algorithm {} is unusual for VASP. "
                                  "I hope you know what you are up to".format(algorithm))

    def calc_minimize(self, electronic_steps=400, ionic_steps=100, max_iter=None, pressure=None, algorithm=None,
                      retain_charge_density=False, retain_electrostatic_potential=False, ionic_energy=None,
                      ionic_forces=None, volume_only=False):
        """
        Function to setup the hamiltonian to perform ionic relaxations using DFT. The ISIF tag has to be supplied
        separately.

        Args:
            electronic_steps (int): Maximum number of electronic steps
            ionic_steps (int): Maximum number of ionic
            max_iter (int): Maximum number of iterations
            pressure (float): External pressure to be applied
            algorithm (str): Type of VASP algorithm to be used "Fast"/"Accurate"
            retain_charge_density (bool): True if the charge density should be written
            retain_electrostatic_potential (boolean): True if the electrostatic potential should be written
            ionic_energy (float): Ionic energy convergence criteria (eV)
            ionic_forces (float): Ionic forces convergence criteria (overwrites ionic energy) (ev/A)
            volume_only (bool): Option to relax only the volume (keeping the relative coordinates fixed
        """
        super(Vasp, self).calc_minimize(electronic_steps=electronic_steps, ionic_steps=ionic_steps, max_iter=max_iter,
                                        pressure=pressure, algorithm=algorithm,
                                        retain_charge_density=retain_charge_density,
                                        retain_electrostatic_potential=retain_electrostatic_potential,
                                        ionic_energy=ionic_energy, ionic_forces=ionic_forces, volume_only=volume_only)
        if volume_only:
            self.input.incar["ISIF"] = 7
        else:
            if pressure == 0.0:
                self.input.incar["ISIF"] = 3
            else:
                self.input.incar["ISIF"] = 2

        if max_iter:
            electronic_steps = max_iter
            ionic_steps = max_iter

        self.input.incar["IBRION"] = 2
        self.input.incar["NELM"] = electronic_steps
        self.input.incar["NSW"] = ionic_steps
        if algorithm is not None:
            self.set_algorithm(algorithm=algorithm)
        if retain_charge_density:
            self.write_charge_density = retain_charge_density
        if retain_electrostatic_potential:
            self.write_electrostatic_potential = retain_electrostatic_potential
        return

    def calc_static(self, electronic_steps=400, algorithm=None, retain_charge_density=False,
                    retain_electrostatic_potential=False):
        """
        Function to setup the hamiltonian to perform static SCF DFT runs.

        Args:
            electronic_steps (int): Maximum number of electronic steps
            algorithm (str): Type of VASP algorithm to be used "Fast"/"Accurate"
            retain_charge_density (bool): True if
            retain_electrostatic_potential (bool): True/False
        """
        super(Vasp, self).calc_static(electronic_steps=electronic_steps, algorithm=algorithm,
                                      retain_charge_density=retain_charge_density,
                                      retain_electrostatic_potential=retain_electrostatic_potential)
        self.input.incar["IBRION"] = -1
        self.input.incar["NELM"] = electronic_steps
        if algorithm is not None:
            if algorithm is not None:
                self.set_algorithm(algorithm=algorithm)
        if retain_charge_density:
            self.write_charge_density = retain_charge_density
        if retain_electrostatic_potential:
            self.write_electrostatic_potential = retain_electrostatic_potential

    def calc_md(self, temperature=None, n_ionic_steps=1000, n_print=1, dt=1.0, retain_charge_density=False,
                retain_electrostatic_potential=False, **kwargs):
        """
        Sets appropriate tags for molecular dynamics in VASP

        Args:
            temperature (int/float/list): Temperature/ range of temperatures in Kelvin
            n_ionic_steps (int): Maximum number of ionic steps
            n_print (int): Prints outputs every n_print steps
            dt (float): time step (fs)
            retain_charge_density (bool): True id the charge density should be written
            retain_electrostatic_potential (bool): True if the electrostatic potential should be written
        """
        super(Vasp, self).calc_md(temperature=temperature, n_ionic_steps=n_ionic_steps, n_print=n_print, dt=dt,
                                  retain_charge_density=retain_charge_density,
                                  retain_electrostatic_potential=retain_electrostatic_potential, **kwargs)
        if temperature is not None:
            # NVT ensemble
            self.input.incar["SMASS"] = 3
            if isinstance(temperature, (int, float)):
                self.input.incar["TEBEG"] = temperature
            else:
                self.input.incar["TEBEG"] = temperature[0]
                self.input.incar["TEEND"] = temperature[-1]
        else:
            # NVE ensemble
            self.input.incar["SMASS"] = -3
        self.input.incar["NSW"] = n_ionic_steps
        self.input.incar["NBLOCK"] = int(n_print)
        self.input.incar["POTIM"] = dt
        if retain_charge_density:
            self.write_charge_density = retain_charge_density
        if retain_electrostatic_potential:
            self.write_electrostatic_potential = retain_electrostatic_potential
        for key in kwargs.keys():
            s.logger.warning("{}tag not relevant for vasp".format(key))

    def set_kpoints(self, mesh=None, scheme='MP', center_shift=None, symmetry_reduction=True, manual_kpoints=None,
                    weights=None, reciprocal=True, kmesh_density=None):
        """
        Function to setup the k-points for the VASP job

        Args:
            mesh (list): Size of the mesh (in the MP scheme)
            scheme (str): Type of k-point generation scheme (MP/GP(gamma point)/Manual/Line)
            center_shift (list): Shifts the center of the mesh from the gamma point by the given vector
            symmetry_reduction (boolean): Tells if the symmetry reduction is to be applied to the k-points
            manual_kpoints (list/numpy.ndarray): Manual list of k-points
            weights(list/numpy.ndarray): Manually supplied weights to each k-point in case of the manual mode
            reciprocal (bool): Tells if the supplied values are in reciprocal (direct) or cartesian coordinates (in
            reciprocal space)
            kmesh_density (float): Value of the required density
        """

        if not symmetry_reduction:
            self.input.incar["ISYM"] = -1
        scheme_list = ["MP", "GP", "Line", "Manual"]
        if not (scheme in scheme_list):
            raise AssertionError()
        if scheme == "MP":
            if mesh is None:
                if kmesh_density is not None:
                    mesh = self._get_k_mesh_by_cell(self.structure, kmesh_density)
                else:
                    mesh = [4, 4, 4]
            self.input.kpoints.set(size_of_mesh=mesh, shift=center_shift)
        if scheme == "GP":
            self.input.kpoints.set(size_of_mesh=[1, 1, 1], method="Gamma Point")
        if scheme == "Line":
            raise NotImplementedError("The line mode is not implemented as yet")
        if scheme == "Manual":
            if manual_kpoints is None:
                raise ValueError("For the manual mode, the kpoints list should be specified")
            else:
                if weights is not None:
                    if not (len(manual_kpoints) == len(weights)):
                        raise AssertionError()
                self.input.kpoints.set_value(line=1, val=str(len(manual_kpoints)))
                if reciprocal:
                    self.input.kpoints.set_value(line=2, val="Reciprocal")
                else:
                    self.input.kpoints.set_value(line=2, val="Cartesian")
                for i, kpt in enumerate(manual_kpoints):
                    if weights is not None:
                        wt = weights[i]
                    else:
                        wt = 1.0
                    qpt_str = np.array([kpt[0], kpt[1], kpt[2], wt])
                    qpt_str = np.array(qpt_str, dtype=str)
                    qpt_str = [a for a in qpt_str]
                    qpt_str = " ".join(qpt_str)
                    qpt_str = qpt_str.encode("utf8")
                    self.input.kpoints.set_value(line=3 + i, val=qpt_str)

    def set_for_band_structure_calc(self, num_points, structure=None, read_charge_density=True):
        """
        Sets up the input for a non self-consistent bandstructure calculation

        Args:
            num_points (int): Number of k-points along the total BZ path
            structure (pyiron_atomistics.structure.atoms.Atoms instance): Structure for which the bandstructure is to be
                                                                       generated. (default is the input structure)
            read_charge_density (boolean): If True, a charge density from a previous SCF run is used (recommended)
        """
        if read_charge_density:
            self.input.incar["ICHARG"] = 11
        if structure is None:
            if not (self._output_parser.structure is not None):
                raise AssertionError()
            structure = self._output_parser.structure
        from pyiron_dft.bandstructure import Bandstructure
        bs_obj = Bandstructure(structure)
        _, q_point_list, [_, _] = bs_obj.get_path(num_points=num_points, path_type="full")
        q_point_list = np.array(q_point_list)
        self.set_kpoints(scheme="Manual", symmetry_reduction=False, manual_kpoints=q_point_list, weights=None,
                         reciprocal=False)

    def get_structure(self, iteration_step=-1):
        """
        Gets the structure from a given iteration step of the simulation (MD/ionic relaxation). For static calculations
        there is only one ionic iteration step

        Args:
            iteration_step (int): Step for which the structure is requested

        Returns:
            pyiron_atomistics.structure.atoms.Atoms: The required structure
        """
        if not (self.structure is not None):
            raise AssertionError()
        snapshot = self.structure.copy()
        snapshot.cell = self.get("output/generic/cells")[iteration_step]
        snapshot.positions = self.get("output/generic/positions")[iteration_step]
        return snapshot

    def set_convergence_precision(self, ionic_energy=1.E-5, electronic_energy=1.E-7, ionic_forces=None):
        """
        Sets the electronic and ionic convergence precision. For ionic convergence either the energy or the force
        precision is required

        Args:
            ionic_energy (float): Ionic energy convergence precision (eV)
            electronic_energy (float): Electronic energy convergence precision (eV)
            ionic_forces (float): Ionic force convergence precision (eV/A)
        """
        self.input.incar["EDIFF"] = electronic_energy
        if ionic_forces is not None:
            self.input.incar["EDIFFG"] = -1. * abs(ionic_forces)
        else:
            self.input.incar["EDIFFG"] = abs(ionic_energy)

    def set_dipole_correction(self, direction=2, dipole_center=None):
        """
        Apply a dipole correction using the dipole layer method proposed by `Neugebauer & Scheffler`_

        Args:
            direction (int): Direction along which the field has to be applied (0, 1, or 2)
            dipole_center (list/numpy.ndarray): Position of the center of the dipole (not the center of the vacuum) in
                                                relative coordinates

        .. _Neugebauer & Scheffler: https://doi.org/10.1103/PhysRevB.46.16067
        """
        self.set_electric_field(e_field=0, direction=direction, dipole_center=dipole_center)

    def set_electric_field(self, e_field=0.1, direction=2, dipole_center=None):
        """
        Set an external electric field using the dipole layer method proposed by `Neugebauer & Scheffler`_

        Args:
            e_field (float): Magnitude of the external electric field (eV/A)
            direction (int): Direction along which the field has to be applied (0, 1, or 2)
            dipole_center (list/numpy.ndarray): Position of the center of the dipole (not the center of the vacuum) in
                                                relative coordinates

        .. _Neugebauer & Scheffler: https://doi.org/10.1103/PhysRevB.46.16067

        """
        if not (direction in range(3)):
            raise AssertionError()
        self.input.incar["ISYM"] = 0
        self.input.incar["LORBIT"] = 11
        self.input.incar["IDIPOL"] = direction + 1
        self.input.incar["LDIPOL"] = True
        self.input.incar["EFIELD"] = e_field
        if dipole_center is not None:
            self.input.incar["DIPOL"] = " ".join(str(val) for val in dipole_center)

    def set_occupancy_smearing(self, smearing="fermi", width=0.2, ismear=None):
        """
        Set how the finite temperature smearing is applied in determining partial occupancies

        Args:
            smearing (str): Type of smearing (fermi/gaussian etc.)
            width (float): Smearing width (eV)
            ismear (int): Directly sets the ISMEAR tag. Overwrites the smearing tag
        """
        ismear_dict = {"fermi": -1, "gaussian": 0, "MP": 1}
        if ismear is not None:
            self.input.incar["ISMEAR"] = int(ismear)
        else:
            self.input.incar["ISMEAR"] = ismear_dict[smearing]
        self.input.incar["SIGMA"] = width

    def set_fft_mesh(self, nx=None, ny=None, nz=None):
        """
        Set the number of points in the respective directions for the 3D FFT mesh used for computing the charge density
        or electrostatic potentials. In VASP, using PAW potentials, this refers to the "finer fft mesh". If no values
        are set, the default settings from Vasp are used to set the number of grid points.

        Args:
            nx (int): Number of points on the x-grid
            ny (int): Number of points on the y-grid
            nz (int): Number of points on the z-grid
        """
        if nx is not None:
            self.input.incar["NGXF"] = int(nx)
        if ny is not None:
            self.input.incar["NGYF"] = int(ny)
        if nz is not None:
            self.input.incar["NGZF"] = int(nz)

    def get_electronic_structure(self):
        """
        Gets the electronic structure instance from the hdf5 file

        Returns:
                pyiron.pyiron_atomistics.waves.electronic.ElectronicStructure instance
        """
        if not self.status.finished:
            return
        else:
            with self.project_hdf5.open("output") as ho:
                es_obj = ElectronicStructure()
                es_obj.from_hdf(ho)
            return es_obj

    def get_charge_density(self):
        """
        Gets the charge density from the hdf5 file. This value is normalized by the volume

        Returns:
                pyiron_atomistics.volumetric.generic.VolumetricData instance
        """
        if not self.status.finished:
            return
        else:
            with self.project_hdf5.open("output") as ho:
                cd_obj = VaspVolumetricData()
                cd_obj.from_hdf(ho, "charge_density")
            return cd_obj

    def get_electrostatic_potential(self):
        """
        Gets the electrostatic potential from the hdf5 file.

        Returns:
                pyiron_atomistics.volumetric.generic.VolumetricData instance
        """
        if not self.status.finished:
            return
        else:
            with self.project_hdf5.open("output") as ho:
                es_obj = VaspVolumetricData()
                es_obj.from_hdf(ho, "electrostatic_potential")
            return es_obj

    def restart(self, snapshot=-1, job_name=None, job_type=None):
        """
        Restart a new job created from an existing Vasp calculation.

        Args:
            snapshot (int): Snapshot of the calculations which would be the initial structure of the new job
            job_name (str): Job name
            job_type (str): Job type. If not specified a Vasp job type is assumed

        Returns:
            new_ham (pyiron_vasp.vasp.Vasp instance): New job
        """
        new_ham = super(Vasp, self).restart(snapshot=snapshot, job_name=job_name, job_type=job_type)
        if new_ham.__name__ == self.__name__:
            new_ham.input.potcar["xc"] = self.input.potcar["xc"]
        return new_ham

    def restart_from_charge_density(self, snapshot=-1, job_name=None, job_type=None, icharg=None,
                                    self_consistent_calc=False):
        """
        Restart a new job created from an existing Vasp calculation by reading the charge density.

        Args:
            snapshot (int): Snapshot of the calculations which would be the initial structure of the new job
            job_name (str): Job name
            job_type (str): Job type. If not specified a Vasp job type is assumed
            icharg (int): Vasp ICHARG tag
            self_consistent_calc (boolean): Tells if the new calculation is self consistent

        Returns:
            new_ham (pyiron_vasp.vasp.Vasp instance): New job
        """
        new_ham = self.restart(snapshot=snapshot, job_name=job_name, job_type=job_type)
        if new_ham.__name__ == self.__name__:
            try:
                new_ham.restart_file_list.append(posixpath.join(self.working_directory, "CHGCAR"))
            except IOError:
                self.logger.warn(msg="A CHGCAR from job: {} is not generated and therefore it can't be read.".
                                 format(self.job_name))
            if icharg is None:
                new_ham.input.incar["ICHARG"] = 1
                if not self_consistent_calc:
                    new_ham.input.incar["ICHARG"] = 11
            else:
                new_ham.input.incar["ICHARG"] = icharg
        return new_ham

    def restart_from_wave_functions(self, snapshot=-1, job_name=None, job_type=None, istart=1):

        """
        Restart a new job created from an existing Vasp calculation by reading the wave functions.

        Args:
            snapshot (int): Snapshot of the calculations which would be the initial structure of the new job
            job_name (str): Job name
            job_type (str): Job type. If not specified a Vasp job type is assumed
            istart (int): Vasp ISTART tag

        Returns:
            new_ham (pyiron_vasp.vasp.Vasp instance): New job
        """
        new_ham = self.restart(snapshot=snapshot, job_name=job_name, job_type=job_type)
        if new_ham.__name__ == self.__name__:
            try:
                new_ham.restart_file_list.append(posixpath.join(self.working_directory, "WAVECAR"))
            except IOError:
                self.logger.warn(msg="A WAVECAR from job: {} is not generated and therefore it can't be read.".
                                 format(self.job_name))
            new_ham.input.incar["ISTART"] = istart
        return new_ham

    def copy_chgcar(self, old_vasp_job):
        """
        Copy CHGCAR from previous VASP calcualtion to the new VASP job.
        (Sets ICHARG = 1)

        Args:
            old_vasp_job (pyiron_vasp.vasp.Vasp): Finished Vasp job instance

        """
        self.copy_file(old_vasp_job)
        self.input.incar["ICHARG"] = 1

    def copy_wavecar(self, old_vasp_job):
        """
        Copy WAVECAR from previous VASP calculation to the new VASP job.
        (Sets ICHARG = 1)

        Args:
            (pyiron_vasp.vasp.Vasp): Finished Vasp job instance

        """
        self.copy_file(old_vasp_job, filename="WAVECAR")
        self.input.incar["ISTART"] = 1

    def copy_file(self, old_vasp_job, filename="CHGCAR"):
        """
        Copy a file from a previous vasp job

        Args:
            old_vasp_job (pyiron_vasp.vasp.Vasp): Finished Vasp job instance
            filename (str): Destination to copy the file

        """
        if not isinstance(old_vasp_job, Vasp):
            raise ValueError("old_vasp_job is not Vasp job type")
        import os
        old_path = os.path.join(old_vasp_job.working_directory, filename)
        new_path = os.path.join(self.working_directory, filename)
        from shutil import copyfile
        if not os.path.isdir(self.working_directory):
            os.makedirs(self.working_directory)
        copyfile(old_path, new_path)

    def set_spin_constraint(self, direction=False, norm=False):
        """
        Setting thr spin constraints

        Args:
            direction:
            norm:

        Returns:

        """
        if not isinstance(direction, bool):
            raise AssertionError()
        if not isinstance(norm, bool):
            raise AssertionError()
        if direction and norm:
            self.input.incar['I_CONSTRAINED_M'] = 2
        elif direction:
            self.input.incar['I_CONSTRAINED_M'] = 1

    def validate_ready_to_run(self):
        super(Vasp, self).validate_ready_to_run()
        if 'spin_constraint' in self.structure._tag_list.keys():
            raise NotImplementedError('The spin_constraint tag is not supported by VASP.')
            
    def list_potentials(self):
        """
        Lists all the possible POTCAR files for the elements in the structure depending on the XC functional

        Returns:
            pyiron_vasp.potential.VaspPotentialFile: A pandas datafrome like object
        """
        if self.structure is None:
            raise ValueError("Can't list potentials unless a structure is set")
        else:
            return VaspPotentialFile(xc=self.input.potcar['xc']).find(self.structure.get_species_symbols().tolist())

    def __del__(self):
        pass


class Input:
    """
    Handles setting the input parameters for a VASP job.

    Attributes:
        incar: .pyiron_vasp.vasp.Incar instance to handle the INCAR file inputs in VASP
        kpoints: pyiron_vasp.vasp.Kpoints instance to handle the KPOINTS file inputs in VASP
        potcar: pyiron_vasp.vasp.Potcar instance to set the appropriate POTCAR files for the simulation

    Ideally, the user would not have to access the Input instance unless the user wants to set an extremely specific
    VASP tag which can't se set using functions in Vasp().

    Examples:

        >>> atoms =  CrystalStructure("Pt", BravaisBasis="fcc", a=3.98)
        >>> ham = Vasp("trial")
        >>> ham.structure = atoms
        >>> ham.calc_static()
        >>> assert(atoms==ham.structure)
        >>> assert(ham.input.incar["ISIF"]==-1)
    """

    def __init__(self):
        self.incar = Incar(table_name="incar")
        self.kpoints = Kpoints(table_name="kpoints")
        self.potcar = Potcar(table_name="potcar")

    def write(self, structure, directory=None):
        """
        Writes all the input files to a specified directory

        Args:
            structure (pyiron_atomistics.structure.atoms.Atoms instance): Structure to be written
            directory (str): The working directory for the VASP run
        """
        self.incar.write_file(file_name="INCAR", cwd=directory)
        self.kpoints.write_file(file_name="KPOINTS", cwd=directory)
        self.potcar.potcar_set_structure(structure)
        self.potcar.write_file(file_name="POTCAR", cwd=directory)
        # Write the species info in the POSCAR file only if there are no user defined species
        is_user_defined = list()
        for species in structure.get_species_objects():
            is_user_defined.append(species.Parent is not None)
        do_not_write_species = any(is_user_defined)
        write_poscar(structure, filename=posixpath.join(directory, "POSCAR"),
                     write_species=not do_not_write_species)

    def to_hdf(self, hdf):
        """
        Save the object in a HDF5 file

        Args:
            hdf (pyiron_base.objects.generic.hdfio.ProjectHDFio): HDF path to which the object is to be saved

        """

        with hdf.open("input") as hdf5_input:
            self.incar.to_hdf(hdf5_input)
            self.kpoints.to_hdf(hdf5_input)
            self.potcar.to_hdf(hdf5_input)

    def from_hdf(self, hdf):
        """
        Reads the attributes and reconstructs the object from a hdf file

        Args:
            hdf: The hdf5 instance
        """
        with hdf.open("input") as hdf5_input:
            self.incar.from_hdf(hdf5_input)
            self.kpoints.from_hdf(hdf5_input)
            self.potcar.from_hdf(hdf5_input)


class Output:
    """
    Handles the output from a VASP simulation.

    Attributes:
        electronic_structure: Gives the electronic structure of the system
        electrostatic_potential: Gives the electrostatic/local potential of the system
        charge_density: Gives the charge density of the system
    """

    def __init__(self):
        self._structure = None
        self.outcar = Outcar()
        self.generic_output = GenericOutput()
        self.description = "This contains all the output static from this particular vasp run"
        self.charge_density = VaspVolumetricData()
        self.electrostatic_potential = VaspVolumetricData()
        self.procar = Procar()
        self.electronic_structure = ElectronicStructure()
        self.vp_new = Vr()

    @property
    def structure(self):
        """
        Getter for the output structure
        """
        return self._structure

    @structure.setter
    def structure(self, atoms):
        """
        Setter for the output structure
        """
        self._structure = atoms

    def collect(self, directory=os.getcwd()):
        """
        Collects output from the working directory

        Args:
            directory (str): Path to the directory
        """
        sorted_indices = vasp_sorter(self.structure)
        files_present = os.listdir(directory)
        log_dict = dict()
        vasprun_working, outcar_working = False, False
        if not ("OUTCAR" in files_present or "vasprun.xml" in files_present):
            raise IOError("Either the OUTCAR or vasprun.xml files need to be present")
        if "OUTCAR" in files_present:
            self.outcar.from_file(filename=posixpath.join(directory, "OUTCAR"))
            outcar_working = True
        if "vasprun.xml" in files_present:
            try:
                self.vp_new.from_file(filename=posixpath.join(directory, "vasprun.xml"))
            except VasprunError:
                pass
            else:
                vasprun_working = True

        if outcar_working:
            log_dict["temperature"] = self.outcar.parse_dict["temperatures"]
            log_dict["pressures"] = self.outcar.parse_dict["pressures"]
            self.generic_output.dft_log_dict["n_elect"] = self.outcar.parse_dict["n_elect"]
            if len(self.outcar.parse_dict["magnetization"]) > 0:
                magnetization = np.array(self.outcar.parse_dict["magnetization"]).copy()
                final_magmoms = np.array(self.outcar.parse_dict["final_magmoms"]).copy()
                # magnetization[sorted_indices] = magnetization.copy()
                if len(final_magmoms) != 0:
                    if len(final_magmoms.shape) == 3:
                        final_magmoms[:, sorted_indices, :] = final_magmoms.copy()
                    else:
                        final_magmoms[:, sorted_indices] = final_magmoms.copy()
                self.generic_output.dft_log_dict["magnetization"] = magnetization.tolist()
                self.generic_output.dft_log_dict["final_magmoms"] = final_magmoms.tolist()

<<<<<<< HEAD
        if "vasprun.xml" in files_present:
            try:
                self.vp_new.from_file(filename=posixpath.join(directory, "vasprun.xml"))
            except VasprunError:
                raise VaspCollectError("The vasprun file is either corrupted or the simulation crashed")
            if len(self.vp_new.vasprun_dict["forces"]) == 0:
                raise VaspCollectError("Error in parsing vasprun.xml")
=======
        if vasprun_working:
>>>>>>> bd1a6260
            log_dict["forces"] = self.vp_new.vasprun_dict["forces"]
            log_dict["cells"] = self.vp_new.vasprun_dict["cells"]
            log_dict["volume"] = [np.linalg.det(cell) for cell in self.vp_new.vasprun_dict["cells"]]
            # log_dict["total_energies"] = self.vp_new.vasprun_dict["total_energies"]
            log_dict["energy_tot"] = self.vp_new.vasprun_dict["total_energies"]
            if "kinetic_energies" in self.vp_new.vasprun_dict.keys():
                log_dict["energy_pot"] = log_dict["energy_tot"] - self.vp_new.vasprun_dict["kinetic_energies"]
            else:
                log_dict["energy_pot"] = log_dict["energy_tot"]
            log_dict["steps"] = np.arange(len(log_dict["energy_tot"]))
            log_dict["positions"] = self.vp_new.vasprun_dict["positions"]
            log_dict["forces"][:, sorted_indices] = log_dict["forces"].copy()
            log_dict["positions"][:, sorted_indices] = log_dict["positions"].copy()
            log_dict["positions_unwrapped"] = unwrap_coordinates(positions=log_dict["positions"], cell=None,
                                                                 is_relative=True)
            for i, pos in enumerate(log_dict["positions"]):
                log_dict["positions"][i] = np.dot(pos, log_dict["cells"][i])
                log_dict["positions_unwrapped"][i] = np.dot(log_dict["positions_unwrapped"][i].copy(),
                                                            log_dict["cells"][i])
            # log_dict["scf_energies"] = self.vp_new.vasprun_dict["scf_energies"]
            # log_dict["scf_dipole_moments"] = self.vp_new.vasprun_dict["scf_dipole_moments"]
            self.electronic_structure = self.vp_new.get_electronic_structure()
            if self.electronic_structure.grand_dos_matrix is not None:
                self.electronic_structure.grand_dos_matrix[:, :, :, sorted_indices, :] = \
                    self.electronic_structure.grand_dos_matrix[:, :, :, :, :].copy()
            if self.electronic_structure.resolved_densities is not None:
                self.electronic_structure.resolved_densities[:, sorted_indices, :, :] = \
                    self.electronic_structure.resolved_densities[:, :, :, :].copy()
            self.structure.positions = log_dict["positions"][-1]
            self.structure.cell = log_dict["cells"][-1]

        elif outcar_working:
            # log_dict = self.outcar.parse_dict.copy()
            if len(self.outcar.parse_dict["energies"]) == 0:
                raise VaspCollectError("Error in parsing OUTCAR")
            log_dict["energy_tot"] = self.outcar.parse_dict["energies"]
            log_dict["temperature"] = self.outcar.parse_dict["temperatures"]
            log_dict["pressures"] = self.outcar.parse_dict["pressures"]
            log_dict["forces"] = self.outcar.parse_dict["forces"]
            log_dict["positions"] = self.outcar.parse_dict["positions"]
            # log_dict["forces"][:, sorted_indices] = log_dict["forces"].copy()
            # log_dict["positions"][:, sorted_indices] = log_dict["positions"].copy()
            if len(log_dict["positions"].shape) != 3:
                raise VaspCollectError("Improper OUTCAR parsing")
            elif log_dict["positions"].shape[1] != len(sorted_indices):
                raise VaspCollectError("Improper OUTCAR parsing")
            if len(log_dict["forces"].shape) != 3:
                raise VaspCollectError("Improper OUTCAR parsing")
            elif log_dict["forces"].shape[1] != len(sorted_indices):
                raise VaspCollectError("Improper OUTCAR parsing")
            log_dict["time"] = self.outcar.parse_dict["time"]
            log_dict["steps"] = self.outcar.parse_dict["steps"]
            log_dict["cells"] = self.outcar.parse_dict["cells"]
            log_dict["volume"] = np.array([np.linalg.det(cell) for cell in self.outcar.parse_dict["cells"]])
            self.generic_output.dft_log_dict["scf_energy_free"] = self.outcar.parse_dict["scf_energies"]
            self.generic_output.dft_log_dict["scf_dipole_mom"] = self.outcar.parse_dict["scf_dipole_moments"]
            self.generic_output.dft_log_dict["n_elect"] = self.outcar.parse_dict["n_elect"]
            self.generic_output.dft_log_dict["energy_int"] = self.outcar.parse_dict["energies_int"]
            self.generic_output.dft_log_dict["energy_free"] = self.outcar.parse_dict["energies"]
            self.generic_output.dft_log_dict["energy_zero"] = self.outcar.parse_dict["energies_zero"]
            if "PROCAR" in files_present:
                try:
                    self.electronic_structure = self.procar.from_file(filename=posixpath.join(directory, "PROCAR"))
                    #  Even the atom resolved values have to be sorted from the vasp atoms order to the Atoms order
                    self.electronic_structure.grand_dos_matrix[:, :, :, sorted_indices, :] = \
                        self.electronic_structure.grand_dos_matrix[:, :, :, :, :].copy()
                    try:
                        self.electronic_structure.efermi = self.outcar.parse_dict["fermi_level"]
                    except KeyError:
                        self.electronic_structure.efermi = self.vp_new.vasprun_dict["efermi"]
                except ValueError:
                    pass

        # important that we "reverse sort" the atoms in the vasp format into the atoms in the atoms class
        self.generic_output.log_dict = log_dict
        if vasprun_working:
            # self.dft_output.log_dict["parameters"] = self.vp_new.vasprun_dict["parameters"]
            self.generic_output.dft_log_dict["scf_dipole_mom"] = self.vp_new.vasprun_dict["scf_dipole_moments"]
            if len(self.generic_output.dft_log_dict["scf_dipole_mom"][0]) > 0:
                total_dipole_moments = np.array([dip[-1] for dip in self.generic_output.dft_log_dict["scf_dipole_mom"]])
                self.generic_output.dft_log_dict["dipole_mom"] = total_dipole_moments
            self.generic_output.dft_log_dict["scf_energy_int"] = self.vp_new.vasprun_dict["scf_energies"]
            self.generic_output.dft_log_dict["scf_energy_free"] = self.vp_new.vasprun_dict["scf_fr_energies"]
            self.generic_output.dft_log_dict["scf_energy_zero"] = self.vp_new.vasprun_dict["scf_0_energies"]
            self.generic_output.dft_log_dict["energy_int"] = np.array([e_int[-1] for e_int in
                                                                      self.generic_output.dft_log_dict
                                                                      ["scf_energy_int"]])
            self.generic_output.dft_log_dict["energy_free"] = np.array([e_free[-1] for e_free in
                                                                       self.generic_output.dft_log_dict
                                                                       ["scf_energy_free"]])
            self.generic_output.dft_log_dict["energy_zero"] = np.array([e_zero[-1] for e_zero in
                                                                       self.generic_output.dft_log_dict
                                                                       ["scf_energy_zero"]])
            self.generic_output.dft_log_dict["n_elect"] = float(self.vp_new.vasprun_dict["parameters"]["electronic"]
                                                                ['NELECT'])
            if "kinetic_energies" in self.vp_new.vasprun_dict.keys():
                self.generic_output.dft_log_dict["scf_energy_kin"] = self.vp_new.vasprun_dict["kinetic_energies"]

        if "LOCPOT" in files_present:
            self.electrostatic_potential.from_file(filename=posixpath.join(directory, "LOCPOT"), normalize=False)
        if "CHGCAR" in files_present:
            self.charge_density.from_file(filename=posixpath.join(directory, "CHGCAR"), normalize=True)
        self.generic_output.bands = self.electronic_structure

    def to_hdf(self, hdf):
        """
        Save the object in a HDF5 file

        Args:
            hdf (pyiron_base.objects.generic.hdfio.ProjectHDFio): HDF path to which the object is to be saved

        """
        with hdf.open("output") as hdf5_output:
            hdf5_output["description"] = self.description
            self.generic_output.to_hdf(hdf5_output)
            try:
                self.structure.to_hdf(hdf5_output)
            except AttributeError:
                pass

            # with hdf5_output.open("vasprun") as hvr:
            #  if self.vasprun.dict_vasprun is not None:
            #     for key, val in self.vasprun.dict_vasprun.items():
            #        hvr[key] = val

            if self.electrostatic_potential.total_data is not None:
                self.electrostatic_potential.to_hdf(hdf5_output, group_name="electrostatic_potential")

            if self.charge_density.total_data is not None:
                self.charge_density.to_hdf(hdf5_output, group_name="charge_density")

            if len(self.electronic_structure.kpoint_list) > 0:
                self.electronic_structure.to_hdf(hdf=hdf5_output, group_name="electronic_structure")

            if self.outcar.parse_dict:
                self.outcar.to_hdf_minimal(hdf=hdf5_output, group_name="outcar")

    def from_hdf(self, hdf):
        """
        Reads the attributes and reconstructs the object from a hdf file
        Args:
            hdf: The hdf5 instance
        """
        with hdf.open("output") as hdf5_output:
            # self.description = hdf5_output["description"]
            if self.structure is None:
                self.structure = Atoms()
            self.structure.from_hdf(hdf5_output)
            self.generic_output.from_hdf(hdf5_output)
            try:
                if "electrostatic_potential" in hdf5_output.list_groups():
                    self.electrostatic_potential.from_hdf(hdf5_output, group_name="electrostatic_potential")
                if "charge_density" in hdf5_output.list_groups():
                    self.charge_density.from_hdf(hdf5_output, group_name="charge_density")
                if "electronic_structure" in hdf5_output.list_groups():
                    self.electronic_structure.from_hdf(hdf=hdf5_output)
                if "outcar" in hdf5_output.list_groups():
                    self.outcar.from_hdf(hdf=hdf5_output, group_name="outcar")
            except (TypeError, IOError, ValueError):
                s.logger.warning("Routine from_hdf() not completely successful")


class GenericOutput:
    """

    This class stores the generic output like different structures, energies and forces from a simulation in a highly
    generic format. Usually the user does not have to access this class.

    Attributes:
        log_dict (dict): A dictionary of all tags and values of generic data (positions, forces, etc)
    """

    def __init__(self):
        self.log_dict = dict()
        self.dft_log_dict = dict()
        self.description = "generic_output contains generic output static"
        self._bands = ElectronicStructure()

    @property
    def bands(self):
        return self._bands

    @bands.setter
    def bands(self, val):
        self._bands = val

    def to_hdf(self, hdf):
        """
        Save the object in a HDF5 file

        Args:
            hdf (pyiron_base.objects.generic.hdfio.ProjectHDFio): HDF path to which the object is to be saved

        """
        with hdf.open("generic") as hdf_go:
            # hdf_go["description"] = self.description
            for key, val in self.log_dict.items():
                hdf_go[key] = val
            with hdf_go.open("dft") as hdf_dft:
                for key, val in self.dft_log_dict.items():
                    hdf_dft[key] = val
                if self.bands.eigenvalue_matrix is not None:
                    self.bands.to_hdf_new(hdf_dft, "bands")

    def from_hdf(self, hdf):
        """
        Reads the attributes and reconstructs the object from a hdf file
        Args:
            hdf: The hdf5 instance
        """
        with hdf.open("generic") as hdf_go:
            for node in hdf_go.list_nodes():
                if node == "description":
                    # self.description = hdf_go[node]
                    pass
                else:
                    self.log_dict[node] = hdf_go[node]
            if 'dft' in hdf_go.list_groups():
                with hdf_go.open("dft") as hdf_dft:
                    for node in hdf_dft.list_nodes():
                        self.dft_log_dict[node] = hdf_dft[node]
                    if 'bands' in hdf_dft.list_groups():
                        self.bands.from_hdf_new(hdf_dft, "bands")


class DFTOutput:
    """
    This class stores the DFT specific output

    Attributes:
        log_dict (dict): A dictionary of all tags and values of DFT data
    """

    def __init__(self):
        self.log_dict = dict()
        self.description = "contains DFT specific output"

    def to_hdf(self, hdf):
        """
        Save the object in a HDF5 file

        Args:
            hdf (pyiron_base.objects.generic.hdfio.ProjectHDFio): HDF path to which the object is to be saved

        """
        with hdf.open("dft") as hdf_dft:
            # hdf_go["description"] = self.description
            for key, val in self.log_dict.items():
                hdf_dft[key] = val

    def from_hdf(self, hdf):
        """
        Reads the attributes and reconstructs the object from a hdf file
        Args:
            hdf: The hdf5 instance
        """
        with hdf.open("dft") as hdf_dft:
            for node in hdf_dft.list_nodes():
                if node == "description":
                    # self.description = hdf_go[node]
                    pass
                else:
                    self.log_dict[node] = hdf_dft[node]


class Incar(GenericParameters):
    """
    Class to control the INCAR file of a vasp simulation
    """

    def __init__(self, input_file_name=None, table_name="incar"):
        super(Incar, self).__init__(input_file_name=input_file_name, table_name=table_name, comment_char="#",
                                    separator_char="=")
        self._bool_dict = {True: ".TRUE.", False: ".FALSE."}

    def load_default(self):
        """
        Loads the default file content
        """
        file_content = '''\
SYSTEM =  ToDo  # jobname
PREC = Accurate
ALGO = Fast
ENCUT = 250
LREAL = False
LWAVE = False
LORBIT = 0
'''
        self.load_string(file_content)


class Kpoints(GenericParameters):
    """
    Class to control the KPOINTS file of a vasp simulation
    """

    def __init__(self, input_file_name=None, table_name="kpoints"):
        super(Kpoints, self).__init__(input_file_name=input_file_name, table_name=table_name, val_only=True,
                                      comment_char="!")

    def set(self, method=None, size_of_mesh=None, shift=None):
        """
        Sets appropriate tags and values in the KPOINTS file
        Args:
            method (str): Type of meshing scheme (Gamma Point, MP, Manual or Line)
            size_of_mesh (list/numpy.ndarray): List of size 1x3 specifying the required mesh size
            shift (list): List of size 1x3 specifying the user defined shift from the Gamma point
        """
        if method is not None:
            self.set_value(line=2, val=method)
        if size_of_mesh is not None:
            val = " ".join([str(i) for i in size_of_mesh])
            self.set_value(line=3, val=val)
        if shift is not None:
            val = " ".join([str(i) for i in shift])
            self.set_value(line=4, val=val)

    def load_default(self):
        """
        Loads the default file content
        """
        file_content = '''\
Kpoints file generated with pyiron
0
Monkhorst_Pack
4 4 4
0 0 0
'''
        self.load_string(file_content)

    def set_kmesh_by_density(self, structure):
        if "density_of_mesh" in self._dataset and self._dataset["density_of_mesh"] is not None:
            if self._dataset["density_of_mesh"] != 0.0:
                k_mesh = get_k_mesh_by_cell(structure.get_cell(),
                                            kspace_per_in_ang=self._dataset["density_of_mesh"])
                self.set(size_of_mesh=k_mesh)


class Potcar(GenericParameters):
    pot_path_dict = {"GGA": "paw-gga-pbe", "PBE": "paw-gga-pbe", "LDA": "paw-lda"}

    def __init__(self, input_file_name=None, table_name="potcar"):
        GenericParameters.__init__(self, input_file_name=input_file_name, table_name=table_name, val_only=False,
                                   comment_char="#")
        self._structure = None
        self.electrons_per_atom_lst = list()
        self.max_cutoff_lst = list()
        self.el_path_lst = list()
        self.el_path_dict = dict()

    def potcar_set_structure(self, structure):
        self._structure = structure
        self._set_default_path_dict()
        self._set_potential_paths()

    def modify(self, **modify):
        if "xc" in modify:
            xc_type = modify['xc']
            self._set_default_path_dict()
            if xc_type not in self.pot_path_dict:
                raise ValueError("xc type not implemented: " + xc_type)
        GenericParameters.modify(self, **modify)
        if self._structure is not None:
            self._set_potential_paths()

    def _set_default_path_dict(self):
        if self._structure is None:
            return
        vasp_potentials = VaspPotentialFile(xc=self.get("xc"))
        for i, el_obj in enumerate(self._structure.get_species_objects()):
            if isinstance(el_obj.Parent, str):
                el = el_obj.Parent
            else:
                el = el_obj.Abbreviation
            if isinstance(el_obj.tags, dict):
                if 'pseudo_potcar_file' in el_obj.tags.keys():
                    new_element = el_obj.tags['pseudo_potcar_file']
                    vasp_potentials.add_new_element(parent_element=el, new_element=new_element)
            key = vasp_potentials.find_default(el).Species.values[0][0]
            val = vasp_potentials.find_default(el).Name.values[0]
            self[key] = val

    def _set_potential_paths(self):
        element_list = self._structure.get_species_symbols()  # .ElementList.getSpecies()
        object_list = self._structure.get_species_objects()
        s.logger.debug("element list: {0}".format(element_list))
        self.el_path_lst = list()
        try:
            xc = self.get("xc")
        except tables.exceptions.NoSuchNodeError:
            xc = self.get("xc")
        s.logger.debug("XC: {0}".format(xc))
        vasp_potentials = VaspPotentialFile(xc=xc)
        for i, el_obj in enumerate(object_list):
            if isinstance(el_obj.Parent, str):
                el = el_obj.Parent
            else:
                el = el_obj.Abbreviation
            if isinstance(el_obj.tags, dict):
                if 'pseudo_potcar_file' in el_obj.tags.keys():
                    # file_name = el_obj.tags['pseudo_potcar_file']
                    # el_path = self._find_potential_file(xc=xc, file_name=file_name)
                    new_element = el_obj.tags['pseudo_potcar_file']
                    vasp_potentials.add_new_element(parent_element=el, new_element=new_element)
                    el_path = self._find_potential_file(
                        path=vasp_potentials.find_default(new_element)['Filename'].values[0][0])
                    if not (os.path.isfile(el_path)):
                        raise ValueError('such a file does not exist in the pp directory')
                else:
                    el_path = self._find_potential_file(path=vasp_potentials.find_default(el)['Filename'].values[0][0])

            else:
                el_path = self._find_potential_file(path=vasp_potentials.find_default(el)['Filename'].values[0][0])

            if not (os.path.isfile(el_path)):
                raise AssertionError()
            pot_name = "pot_" + str(i)

            if pot_name in self._dataset["Parameter"]:
                try:
                    ind = self._dataset["Parameter"].index(pot_name)
                except (ValueError, IndexError):
                    indices = np.core.defchararray.find(self._dataset["Parameter"], pot_name)
                    ind = np.where(indices == 0)[0][0]
                self._dataset["Value"][ind] = el_path
                self._dataset["Comment"][ind] = ""
            else:
                self._dataset["Parameter"].append("pot_" + str(i))
                self._dataset["Value"].append(el_path)
                self._dataset["Comment"].append("")
            self.el_path_lst.append(el_path)

    def _find_potential_file(self, file_name=None, xc=None, path=None):
        if path is not None:
            for resource_path in s.resource_paths:
                if os.path.exists(os.path.join(resource_path, 'pyiron_vasp', 'potentials', path)):
                    return os.path.join(resource_path, 'pyiron_vasp', 'potentials', path)
        elif xc is not None and file_name is not None:
            for resource_path in s.resource_paths:
                if os.path.exists(os.path.join(resource_path, 'pyiron_vasp', 'potentials', self.pot_path_dict[xc])):
                    resource_path = os.path.join(resource_path, 'pyiron_vasp', 'potentials', self.pot_path_dict[xc])
                if 'potentials' in resource_path:
                    for path, folder_lst, file_lst in os.walk(resource_path):
                        if file_name in file_lst:
                            return os.path.join(path, file_name)
        raise ValueError('Either the filename or the functional has to be defined.')

    def write_file(self, file_name, cwd=None):
        """
        Args:
            file_name:
            cwd:
        Returns:
        """
        self.electrons_per_atom_lst = list()
        self.max_cutoff_lst = list()
        self._set_potential_paths()
        if cwd is not None:
            file_name = posixpath.join(cwd, file_name)
        f = open(file_name, 'w')
        for el_file in self.el_path_lst:
            with open(el_file) as pot_file:
                for i, line in enumerate(pot_file):
                    f.write(line)
                    if i == 1:
                        self.electrons_per_atom_lst.append(int(float(line)))
                    elif i == 14:
                        mystr = line.split()[2][:-1]
                        self.max_cutoff_lst.append(float(mystr))
        f.close()

    def load_default(self):
        file_content = '''\
xc  GGA  # LDA, GGA
'''
        self.load_string(file_content)


def get_k_mesh_by_cell(cell, kspace_per_in_ang=0.10):
    """
    Args:
        cell:
        kspace_per_in_ang:
    Returns:
    """
    latlens = [np.linalg.norm(lat) for lat in cell]
    kmesh = np.ceil(np.array([2*np.pi/ll for ll in latlens]) / kspace_per_in_ang)
    kmesh[kmesh < 1] = 1
    return kmesh


class VaspCollectError(ValueError):
    pass<|MERGE_RESOLUTION|>--- conflicted
+++ resolved
@@ -1177,17 +1177,7 @@
                 self.generic_output.dft_log_dict["magnetization"] = magnetization.tolist()
                 self.generic_output.dft_log_dict["final_magmoms"] = final_magmoms.tolist()
 
-<<<<<<< HEAD
-        if "vasprun.xml" in files_present:
-            try:
-                self.vp_new.from_file(filename=posixpath.join(directory, "vasprun.xml"))
-            except VasprunError:
-                raise VaspCollectError("The vasprun file is either corrupted or the simulation crashed")
-            if len(self.vp_new.vasprun_dict["forces"]) == 0:
-                raise VaspCollectError("Error in parsing vasprun.xml")
-=======
         if vasprun_working:
->>>>>>> bd1a6260
             log_dict["forces"] = self.vp_new.vasprun_dict["forces"]
             log_dict["cells"] = self.vp_new.vasprun_dict["cells"]
             log_dict["volume"] = [np.linalg.det(cell) for cell in self.vp_new.vasprun_dict["cells"]]
