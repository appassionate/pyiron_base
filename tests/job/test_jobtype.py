# Copyright (c) Max-Planck-Institut für Eisenforschung GmbH - Computational Materials Design (CM) Department
# Distributed under the terms of "New BSD License", see the LICENSE file.

from pyiron_base._tests import PyironTestCase
from pyiron_base import JobType, GenericJob


old_job_type_dict = {
    "FlexibleMaster": "pyiron_base.jobs.master.flexible",
    "ScriptJob": "pyiron_base.jobs.script",
    "SerialMasterBase": "pyiron_base.jobs.master.serial",
    "TableJob": "pyiron_base.jobs.datamining",
    "WorkerJob": "pyiron_base.jobs.worker",
}


class TestJobType(PyironTestCase):
    def test_job_class_dict(self):
        job_dict = JobType._job_class_dict

        for key in old_job_type_dict:
            self.assertIn(key, job_dict)
            self.assertEqual(job_dict[key], old_job_type_dict[key])

        excluded_jobs = [
            "ListMaster",
            "ParallelMaster",
            "InteractiveBase",
            "InteractiveWrapper",
            "TemplateJob",
            "PythonTemplateJob",
            "GenericMaster",
        ]
        for key in excluded_jobs:
            with self.subTest(key):
                self.assertNotIn(key, job_dict)

    def test_convert_str_to_class(self):
        for job_type in JobType._job_class_dict:
            with self.subTest(job_type):
                try:
                    cls = JobType.convert_str_to_class(
                        JobType._job_class_dict, job_type
                    )
                except AttributeError:
                    print(
                        f"Could not receive {job_type} class from {JobType._job_class_dict[job_type]}."
                    )
                    self.assertNotIn(job_type, old_job_type_dict)
                else:
                    self.assertTrue(
                        issubclass(cls, GenericJob),
                        msg=f"{cls} is not a subclass of GenericJob",
                    )

    def test_register(self):
        job_class_list_no_error = [
            ("job1", "pyiron_module.sub_module"),
            ("job2", "pyiron_module.sub_module"),
            ("job3", "pyiron_module.sub_module"),
            ("job1", "pyiron_module.sub_module"),
            ("job_atomistics", "pyiron_atomistics.sub_module"),
            ("job_atomistics", "pyiron.sub_module"),
        ]
        for job_type in job_class_list_no_error:
            with self.subTest(job_type[1]):
                JobType.register(job_type[1], job_type[0])
                self.assertIn(job_type[0], JobType._job_class_dict)

        self.assertRaises(
            ValueError, JobType.register, ("pyiron_module.other_sub_module", "job1")
        )
        self.assertEqual(JobType._job_class_dict["job1"], "pyiron_module.sub_module")

        with self.subTest("overwrite"):
            JobType.register("pyiron_module.other_sub_module", "job1", overwrite=True)
            self.assertEqual(
                JobType._job_class_dict["job1"], "pyiron_module.other_sub_module"
            )

        # Cleanup
<<<<<<< HEAD
        for job in ['job1', 'job2', 'job3', 'job_atomistics', 'JobClass']:
            JobType.unregister(job)

    def test_get_job_for_registered_class(self):
        from pyiron_base import Project, ProjectHDFio

        @JobType.unregister
        class Toy(GenericJob):
            pass

        self.assertNotIn('Toy', JobType._job_class_dict)
        job = JobType(Toy, ProjectHDFio(Project('.'), 'job_name'), 'job_name')
        self.assertIsInstance(job, Toy)

        JobType.register('some.random.path', 'Toy')

        with self.assertRaises(ValueError):
            job = JobType(Toy, ProjectHDFio(Project('.'), 'job_name'), 'job_name')
=======
        for job in ["job1", "job2", "job3", "job_atomistics"]:
            JobType.unregister(job)
>>>>>>> f6ccdbe3
<|MERGE_RESOLUTION|>--- conflicted
+++ resolved
@@ -79,14 +79,12 @@
             )
 
         # Cleanup
-<<<<<<< HEAD
-        for job in ['job1', 'job2', 'job3', 'job_atomistics', 'JobClass']:
+        for job in ["job1", "job2", "job3", "job_atomistics"]:
             JobType.unregister(job)
 
     def test_get_job_for_registered_class(self):
         from pyiron_base import Project, ProjectHDFio
 
-        @JobType.unregister
         class Toy(GenericJob):
             pass
 
@@ -98,7 +96,3 @@
 
         with self.assertRaises(ValueError):
             job = JobType(Toy, ProjectHDFio(Project('.'), 'job_name'), 'job_name')
-=======
-        for job in ["job1", "job2", "job3", "job_atomistics"]:
-            JobType.unregister(job)
->>>>>>> f6ccdbe3
