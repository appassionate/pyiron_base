channels:
  - conda-forge
dependencies:
  - coveralls
  - coverage
  - codacy-coverage
  - dicttoxml =1.7.4
  - dill =0.3.3
  - future =0.18.2
  - gitpython =3.1.13
  - h5io =0.1.1
  - h5py =3.1.0
  - numpy =1.20.1
  - pandas =1.2.2
  - pathlib2 =2.3.5
  - psutil =5.8.0
  - pyfileindex =0.0.6
  - pysqa =0.0.15
  - pytables =3.6.1
  - six =1.14.0
  - sqlalchemy =1.3.23
<<<<<<< HEAD
  - tqdm =4.57.0
  - xmltodict =0.11.0
=======
  - tqdm =4.58.0
>>>>>>> 3b0797ac
<|MERGE_RESOLUTION|>--- conflicted
+++ resolved
@@ -19,9 +19,5 @@
   - pytables =3.6.1
   - six =1.14.0
   - sqlalchemy =1.3.23
-<<<<<<< HEAD
-  - tqdm =4.57.0
-  - xmltodict =0.11.0
-=======
   - tqdm =4.58.0
->>>>>>> 3b0797ac
+  - xmltodict =0.11.0