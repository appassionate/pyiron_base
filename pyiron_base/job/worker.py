--- conflicted
+++ resolved
@@ -25,7 +25,7 @@
 __date__ = "Nov 5, 2021"
 
 
-def worker_function_with_database(args):
+def worker_function(args):
     """
     The worker function is executed inside an aproc processing pool.
 
@@ -41,35 +41,21 @@
         debug (bool): enable debug mode [True/False] (optional)
     """
     import subprocess
-    working_directory, job_id = args
-    executable = [
-        "python",
-        "-m", "pyiron_base.cli", "wrapper",
-        "-p", working_directory,
-        "-j", str(job_id)
-    ]
-    try:
-        _ = subprocess.run(
-            executable,
-            cwd=working_directory,
-            shell=False,
-            stdout=subprocess.DEVNULL,
-            stderr=subprocess.DEVNULL,
-            universal_newlines=True,
-        )
-    except subprocess.CalledProcessError:
-        pass
-
-
-def worker_function_without_database(args):
-    import subprocess
-    working_directory, file = args
-    executable = [
-        "python",
-        "-m", "pyiron_base.cli", "wrapper",
-        "-p", working_directory,
-        "-f", file
-    ]
+    working_directory, job_link = args
+    if isinstance(job_link, int) or str(job_link).isdigit():
+        executable = [
+            "python",
+            "-m", "pyiron_base.cli", "wrapper",
+            "-p", working_directory,
+            "-j", str(job_link)
+        ]
+    else:
+        executable = [
+            "python",
+            "-m", "pyiron_base.cli", "wrapper",
+            "-p", working_directory,
+            "-f", file
+        ]
     try:
         _ = subprocess.run(
             executable,
@@ -211,7 +197,7 @@
                         for pp, p, job_id in path_lst
                     ]
                     active_job_ids += [j[1] for j in job_lst]
-                    pool.map_async(worker_function_with_database, job_lst)
+                    pool.map_async(worker_function, job_lst)
                 elif self.status.collect or self.status.aborted or self.status.finished:
                     break  # The infinite loop can be stopped by setting the job status to collect.
                 else:  # The sleep interval can be set as part of the input
@@ -237,23 +223,12 @@
         # The job is finished
         self.status.finished = True
 
-<<<<<<< HEAD
     @staticmethod
     def _get_working_directory_and_h5path(path):
         path_split = path.split("/")
         job_name = path_split[-1].split(".h5")[0]
         parent_dir = "/".join(path_split[:-1])
         return parent_dir + "/" + job_name + "_hdf5/" + job_name, path + "/" + job_name
-
-    @staticmethod
-    def get_command(working_directory, file):
-        executable = [
-            "python",
-            "-m", "pyiron_base.cli", "wrapper",
-            "-p", working_directory,
-            "-f", file
-        ]
-        print(executable)
 
     def run_static_without_database(self):
         self.project_hdf5.create_working_directory()
@@ -274,9 +249,7 @@
                 if len(file_lst) > 0:
                     job_submit_lst = [self._get_working_directory_and_h5path(path=f) for f in file_lst]
                     file_memory_lst += file_lst
-                    for wd, fl in job_submit_lst:
-                        self.get_command(working_directory=wd, file=fl)
-                    pool.map_async(worker_function_without_database, job_submit_lst)
+                    pool.map_async(worker_function, job_submit_lst)
                 elif self.project_hdf5["status"] in ["collect", "finished"]:
                     break
                 time.sleep(self.input.sleep_interval)
@@ -287,7 +260,15 @@
         # The job is finished
         self.status.finished = True
 
-    def wait_for_worker(self, counter=10, sleeptime=60):
+    def wait_for_worker(self, interval_in_s=60, max_iterations=10):
+        """
+        Wait for the workerjob to finish the execution of all jobs. If no job is in status running or submitted the 
+        workerjob shuts down automatically after 10 minutes. 
+        
+        Args:
+            interval_in_s (int): interval when the job status is queried from the database - default 60 sec.
+            max_iterations (int): maximum number of iterations - default 10     
+        """
         finished = False
         j = 0
         log_file = os.path.join(self.working_directory, "process.log")
@@ -310,32 +291,7 @@
                 ]
             if len(df_sub) == 0:
                 j += 1
-                if j > counter:
-=======
-    def wait_for_worker(self, interval_in_s=60, max_iterations=10):
-        """
-        Wait for the workerjob to finish the execution of all jobs. If no job is in status running or submitted the 
-        workerjob shuts down automatically after 10 minutes. 
-        
-        Args:
-            interval_in_s (int): interval when the job status is queried from the database - default 60 sec.
-            max_iterations (int): maximum number of iterations - default 10     
-        """
-        finished = False
-        j = 0
-        log_file = os.path.join(self.working_directory, "process.log")
-        pr = self.project_to_watch
-        master_id = self.job_id
-        while not finished:
-            df = pr.job_table()
-            df_sub = df[
-                ((df["status"] == "submitted") | (df.status == "running")) &
-                (df["masterid"] == master_id)
-            ]
-            if len(df_sub) == 0:
-                j += 1
                 if j > max_iterations:
->>>>>>> 31887ae5
                     finished = True
             else:
                 j = 0
@@ -345,9 +301,5 @@
                     log_str += "   " + status + " : " + str(len(df[df.status == status]))
                 log_str += "\n"
                 f.write(log_str)
-<<<<<<< HEAD
-            time.sleep(sleeptime)
-=======
             time.sleep(interval_in_s)
->>>>>>> 31887ae5
         self.status.collect = True