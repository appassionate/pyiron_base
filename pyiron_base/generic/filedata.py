"""Generic File Object."""

# Copyright (c) Max-Planck-Institut für Eisenforschung GmbH - Computational Materials Design (CM) Department
# Distributed under the terms of "New BSD License", see the LICENSE file.

import json
import os
from functools import lru_cache

import pandas

<<<<<<< HEAD
from pyiron_base import ImportAlarm, FileHDFio, ProjectHDFio
=======
from pyiron_base import ImportAlarm, FileHDFio
>>>>>>> 23c6130b

__author__ = "Niklas Siemer"
__copyright__ = (
    "Copyright 2020, Max-Planck-Institut für Eisenforschung GmbH - "
    "Computational Materials Design (CM) Department"
)
__version__ = "0.1"
__maintainer__ = "Niklas Siemer"
__email__ = "siemer@mpie.de"
__status__ = "development"
__date__ = "Feb 02, 2021"


_has_imported = {}
try:
    from PIL import Image
    _has_imported['PIL'] = True
<<<<<<< HEAD
=======
    import_alarm = ImportAlarm()
    # For some reason I do not know this forces PIL to always be aware of all possible Image extensions.
    Image.registered_extensions()
>>>>>>> 23c6130b
except ImportError:
    _has_imported['PIL'] = False
try:
    import nbformat, nbconvert
    _has_imported['nbformat'] = True
except ImportError:
    _has_imported['nbformat'] = False

if all(_has_imported.values()):
    import_alarm = ImportAlarm()
else:
    import_alarm = ImportAlarm(
        "Reduced functionality, since " +
        str([package for package in _has_imported.keys() if not _has_imported[package]]) +
        " could not be imported."
    )


if _has_imported['nbformat']:
    class OwnNotebookNode(nbformat.NotebookNode):
        """Wrapper for nbformat.NotebookNode with some additional representation based on nbconvert."""
        def _repr_html_(self):
            html_exporter = nbconvert.HTMLExporter()
            html_exporter.template_name = "classic"
            (html_output, resources) = html_exporter.from_notebook_node(self)
            return html_output


@import_alarm
def load_file(filename, filetype=None, project=None):
    """
        Load the file and return an appropriate object containing the data.

        Args:
            filename (str): path to the file to be displayed.
            filetype (str/None): File extension, if given this overwrites the assumption based on the filename.
            project (pyiron-Project/None): Project calling this function, provided to all objects referring to such.

            Supported file types are:
            '.h5', '.hdf'
            '.json'
            '.txt'
            '.csv'
            '.ipynb'
            Image extensions supported by PIL

        Returns:
            :class:`FileHDFio`: pointing to the file of filetype = '.h5'
            dict: containing data from file of filetype = '.json'
            list: of all lines from file for filetype = '.txt'
            :class:`pandas.DataFrame`: containing data from file of filetype = '.csv'

    """
    def _load_txt(file):
        with open(file, encoding='utf8') as f:
            return f.readlines()

    def _load_ipynb(file):
        return OwnNotebookNode(nbformat.read(file, as_version=4))

    def _load_json(file):
        with open(file) as f:
            return json.load(f)

    def _load_csv(file):
        return pandas.read_csv(file)

    def _load_img(file):
        return Image.open(file)
 
    def _load_default(file):
        try:
            return _load_txt(file)
        except Exception as e:
            raise IOError("File could not be loaded.") from e

    if filetype is None:
        _, filetype = os.path.splitext(filename)
    elif filetype[0] != '.':
        filetype = '.' + filetype
    filetype = filetype.lower()

    if filetype in ['.h5', '.hdf']:
        if project is None:
            return FileHDFio(file_name=filename)
        else:
            return ProjectHDFio(file_name=filename, project=project)
    elif filetype in ['.json']:
        return _load_json(filename)
    elif filetype in ['.txt']:
        return _load_txt(filename)
    elif filetype in ['.csv']:
        return _load_csv(filename)
    elif _has_imported['nbformat'] and filetype in ['.ipynb']:
        return _load_ipynb(filename)
    elif _has_imported['PIL'] and filetype in Image.registered_extensions():
        return _load_img(filename)
    else:
        return _load_default(filename)


class FileData:
    """FileData stores an instance of a data file, e.g. a single Image from a measurement."""
    def __init__(self, file, data=None, metadata=None, filetype=None):
        """FileData class to store data and associated metadata.

            Args:
                file (str): path to the data file (if data is None) or filename associated with the data.
                data (object/None): object containing data
                metadata (dict/DataContainer): Dictionary of metadata associated with the data
                filetype (str): File extension associated with the type data,
                                If provided this overwrites the assumption based on the extension of the filename.
        """
        if data is None:
            self.filename = os.path.split(file)[1]
            self.source = file
            self._data = None
        else:
            self.filename = file
            self.source = None
            self._data = data
        if filetype is None:
            filetype = os.path.splitext(self.filename)[1]
            if filetype == '' or filetype == '.':
                self.filetype = None
            else:
                self.filetype = filetype[1:]
        else:
            self.filetype = filetype
        if metadata is None:
            self.metadata = {}
        else:
            self.metadata = metadata
        self._hasdata = True if self._data is not None else False

    @property
    @lru_cache()
    def data(self):
        """Return the associated data."""
        if self._hasdata:
            return self._data
        else:
            return load_file(self.source, filetype=self.filetype)<|MERGE_RESOLUTION|>--- conflicted
+++ resolved
@@ -9,11 +9,7 @@
 
 import pandas
 
-<<<<<<< HEAD
 from pyiron_base import ImportAlarm, FileHDFio, ProjectHDFio
-=======
-from pyiron_base import ImportAlarm, FileHDFio
->>>>>>> 23c6130b
 
 __author__ = "Niklas Siemer"
 __copyright__ = (
@@ -31,12 +27,8 @@
 try:
     from PIL import Image
     _has_imported['PIL'] = True
-<<<<<<< HEAD
-=======
-    import_alarm = ImportAlarm()
     # For some reason I do not know this forces PIL to always be aware of all possible Image extensions.
     Image.registered_extensions()
->>>>>>> 23c6130b
 except ImportError:
     _has_imported['PIL'] = False
 try:
