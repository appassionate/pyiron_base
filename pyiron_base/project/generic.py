--- conflicted
+++ resolved
@@ -1467,7 +1467,6 @@
                     self.db.item_update({"project": self.project_path}, entry["id"])
 
 
-<<<<<<< HEAD
     def packing(self, destination_path, csv_file_name='export.csv', compress=True):
         """
         by this funtion, the job table is exported to a csv file
@@ -1497,12 +1496,12 @@
         csv_path = csv_file_name
         df = pandas.read_csv(csv_path, index_col=0)
         import_archive.import_jobs(self,self.path,archive_directory=origin_path, df=df, compressed=compress)
-=======
+
+        
 class Creator(object):
     def __init__(self, project):
         self._job_creator = JobCreator(project=project)
 
     @property
     def job(self):
-        return self._job_creator
->>>>>>> cf527d68
+        return self._job_creator