--- conflicted
+++ resolved
@@ -102,11 +102,7 @@
         self.status.finished = True
 
 
-<<<<<<< HEAD
-class TestWithFilledProject(PyironTestCase, ABC):
-=======
 class TestWithFilledProject(TestWithProject, ABC):
->>>>>>> 15160d09
 
     """
     Tests that creates a projects, creates jobs and sub jobs in it, and at the end of unit testing,
