--- conflicted
+++ resolved
@@ -23,14 +23,6 @@
 
 
 class FlexibleMaster(GenericMaster):
-<<<<<<< HEAD
-    (
-        """
-    The FlexibleMaster uses a list of functions to connect multiple jobs in a series.
-    """
-        + "\n    Args:"
-        + GenericMaster.__doc__.split("\n    Args:")[-1]
-=======
     __doc__ = (
         """
     The FlexibleMaster uses a list of functions to connect multiple jobs in a series.
@@ -39,7 +31,6 @@
         + _doc_str_job_core_args
         + "\n"
         + _doc_str_generic_master_attr
->>>>>>> 60bfd801
     )
 
     def __init__(self, project, job_name):
