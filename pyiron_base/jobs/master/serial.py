# coding: utf-8
# Copyright (c) Max-Planck-Institut für Eisenforschung GmbH - Computational Materials Design (CM) Department
# Distributed under the terms of "New BSD License", see the LICENSE file.
"""
The serial master class is a metajob consisting of a dynamic list of jobs which are executed in serial mode.
"""

import inspect
import time
import numpy as np
<<<<<<< HEAD
from pyiron_base.jobs.master.generic import GenericMaster, get_function_from_string
from pyiron_base.jobs.job.generic import GenericJob
=======
from pyiron_base.jobs.job.core import _doc_str_job_core_args
from pyiron_base.jobs.master.generic import (
    GenericMaster,
    get_function_from_string,
    _doc_str_generic_master_attr,
)
from pyiron_base.storage.parameters import GenericParameters
>>>>>>> 60bfd801

__author__ = "Jan Janssen"
__copyright__ = (
    "Copyright 2020, Max-Planck-Institut für Eisenforschung GmbH - "
    "Computational Materials Design (CM) Department"
)
__version__ = "1.0"
__maintainer__ = "Jan Janssen"
__email__ = "janssen@mpie.de"
__status__ = "production"
__date__ = "Sep 1, 2017"


<<<<<<< HEAD
class SerialMasterBase(GenericMaster):
    (
        """
    The serial master class is a metajob consisting of a dynamic list of jobs
    which are executed in serial mode.

    Example:
=======
# Modular Docstrings
_doc_str_serial_master_base_attr = (
    _doc_str_generic_master_attr
    + "\n"
    + """\
        .. attribute:: start_job
>>>>>>> 60bfd801

    >>> def convergence_goal(self, **qwargs):
    >>>     if len(self[-1].output.energy_pot) > qwargs['max_steps']:
    >>>         return None
    >>>     else:
    >>>         return self.create_next()

    >>> from pyiron import Project
    >>> pr = Project('TEST')
    >>> job = pr.create_job("SomeJobClass", "child_test")
    >>> job_ser = pr.create_job("SerialMaster", "serial_master_test")
    >>> job_ser.append(job)
    >>> job_ser.set_goal(convergence_goal, max_steps=10)
    >>> job_ser.run()

<<<<<<< HEAD
    """
        + "\n    Args:"
        + GenericMaster.__doc__.split("\n    Args:")[-1]
    )

    def __init__(self, project, job_name):
=======
            The input of the start job - the first job of the series.
"""
)

>>>>>>> 60bfd801

class SerialMasterBase(GenericMaster):
    __doc__ = (
        """
    The serial master class is a metajob consisting of a dynamic list of jobs which are executed in serial mode. The job
    is derived from the GenericMaster.
"""
        + "\n"
        + _doc_str_job_core_args
        + "\n"
        + _doc_str_serial_master_base_attr
    )

    def __init__(self, project, job_name):
        super(SerialMasterBase, self).__init__(project, job_name=job_name)
        self.__version__ = "0.3"
<<<<<<< HEAD

=======
        self._output = GenericOutput()
        self._max_iterations = 100
        self._start_job = None
>>>>>>> 60bfd801
        self._convergence_goal = None
        self._convergence_goal_qwargs = {}
        self._convergence_goal_str = None

    @property
    def start_job(self):
        """
        Get the first job of the series.

        Returns:
            GenericJob: start job
        """
        return self._ref_job

    @start_job.setter
    def start_job(self, job):
        """
        Set the first job of the series - that is the same like appending the job.

        Args:
            job (GenericJob): start job
        """
<<<<<<< HEAD
        self.ref_job = job
=======
        self.append(job)

    @property
    def ref_job(self):
        return self.start_job

    @ref_job.setter
    def ref_job(self, job):
        self.append(job)

    def get_initial_child_name(self):
        """
        Get name of the initial child.

        Returns:
            str: name of the initial child
        """
        return self.project.db.get_item_by_id(self.child_ids[0])["job"]
>>>>>>> 60bfd801

    def create_next(self, job_name=None):
        """
        Create the next job in the series by duplicating the previous job.

        Args:
            job_name (str): name of the new job - optional - default='job_<index>'

        Returns:
            GenericJob: next job
        """
        if len(self) == 0:
            raise ValueError("No job available in job list, please append a job first.")
        if len(self._job_name_lst) > len(self.child_ids):
            return self.pop(-1)
        ham_old = self.project.load(self.child_ids[-1], convert_to_object=True)
        if ham_old.status.aborted:
            ham_old.status.created = True
            return ham_old
        elif not ham_old.status.finished:
            return None
        if job_name is None:
            job_name = "_".join(
                ham_old.job_name.split("_")[:-1] + [str(len(self.child_ids))]
            )
        new_job = ham_old.restart(job_name=job_name)
        return new_job

    def from_hdf(self, hdf=None, group_name=None):
        """
        Restore the SerialMaster from an HDF5 file

        Args:
            hdf (ProjectHDFio): HDF5 group object - optional
            group_name (str): HDF5 subgroup name - optional
        """
        super(SerialMasterBase, self).from_hdf(hdf=hdf, group_name=group_name)
        with self.project_hdf5.open("input") as hdf5_input:
            convergence_goal_str = hdf5_input["convergence_goal"]
            if convergence_goal_str == "None":
                self._convergence_goal = None
            else:
                self._convergence_goal_str = convergence_goal_str
                self._convergence_goal = get_function_from_string(convergence_goal_str)
                self._convergence_goal_qwargs = hdf5_input["convergence_goal_qwargs"]

    def get_from_childs(self, path):
        """
        Extract the output from all child jobs and appending it to a list

        Args:
            path (str): path inside the HDF5 files of the individual jobs like 'output/generic/volume'

        Returns:
            list: list of output from the child jobs
        """
        var_lst = []
        for child_id in self.child_ids:
            ham = self.project.load(child_id, convert_to_object=False)
            var = ham.__getitem__(path)
            var_lst.append(var)
        return np.array(var_lst)

    def iter_jobs(self, convert_to_object=True):
        """
        Iterate over the jobs within the SerialMaster

        Args:
            convert_to_object (bool): load the full GenericJob object (default) or just the HDF5 / JobCore object

        Returns:
            yield: Yield of GenericJob or JobCore
        """
        for job_id in self.child_ids:
            yield self.project.load(job_id, convert_to_object=convert_to_object)

    def run_if_interactive(self):
        pass

    def _get_job_template(self):
        self._logger.info("run serial master {}".format(self.job_info_str))
        job = self.pop(-1)
        job._master_id = self.job_id
        job._hdf5 = self.child_hdf(job.job_name)
        self._logger.info("SerialMaster: run job {}".format(job.job_name))
        return job

    @staticmethod
    def _run_child_job(job):
        job.run()

    def _run_if_master_queue(self, job):
        job.server.run_mode.modal = True
        job.run()
        self.run_if_refresh()

    def _run_if_master_non_modal_child_non_modal(self, job):
        job.run()
        if self.master_id is not None:
            del self

    def _run_if_master_modal_child_modal(self, job):
        job.run()
        self.run_if_refresh()

    def _run_if_master_modal_child_non_modal(self, job):
        job.run()
        while not job.status.finished and not job.status.aborted:
            job.refresh_job_status()
            time.sleep(5)
        self.run_if_refresh()

    def run_static(self, **qwargs):
        self.status.running = True
        if len(self) > len(self.child_ids):
            job = self._get_job_template()
            self.status.suspended = True
            if self.server.run_mode.queue:
                self._run_if_master_queue(job)
            elif self.server.run_mode.non_modal and job.server.run_mode.non_modal:
                self._run_if_master_non_modal_child_non_modal(job)
            elif self.server.run_mode.modal and job.server.run_mode.modal:
                self._run_if_master_modal_child_modal(job)
            elif self.server.run_mode.modal and job.server.run_mode.non_modal:
                self._run_if_master_modal_child_non_modal(job)
            else:
                raise TypeError()
        else:
            self.status.collect = True
            self.run()

    def set_goal(self, convergence_goal, **qwargs):
        """
        Set a convergence goal for the SerialMaster - this is necessary to stop the series.

        Args:
            convergence_goal (Function): the convergence goal can be any Python function, but if external packages are
                                         used like numpy they have to be imported within the function.
            **qwargs: arguments of the convergence goal function.
        """
        self._convergence_goal = convergence_goal
        self._convergence_goal_qwargs = qwargs
        self._convergence_goal_str = inspect.getsource(convergence_goal)
        if self.project_hdf5.file_exists:
            self.to_hdf()

    def show(self):
        """
        list all jobs in the SerialMaster

        Returns:
            list: list of jobs ['job', <index>, <GenericJob>]
        """
        return [["job", str(i), str(job)] for i, job in enumerate(self)]

    def to_hdf(self, hdf=None, group_name=None):
        """
        Store the SerialMaster in an HDF5 file

        Args:
            hdf (ProjectHDFio): HDF5 group object - optional
            group_name (str): HDF5 subgroup name - optional
        """
        super(SerialMasterBase, self).to_hdf(hdf=hdf, group_name=group_name)
        with self.project_hdf5.open("input") as hdf5_input:
            if self._convergence_goal is not None:
                try:
                    hdf5_input["convergence_goal"] = inspect.getsource(
                        self._convergence_goal
                    )
                except IOError:
                    hdf5_input["convergence_goal"] = self._convergence_goal_str
                hdf5_input["convergence_goal_qwargs"] = self._convergence_goal_qwargs
            else:
                hdf5_input["convergence_goal"] = "None"

<<<<<<< HEAD
=======
    def __len__(self):
        """
        Length of the SerialMaster equal the number of childs appended.

        Returns:
            int: length of the SerialMaster
        """
        return len(self.child_ids + self._job_name_lst)

    def __getitem__(self, item):
        """
        Get/ read data from the GenericMaster

        Args:
            item (str, slice): path to the data or key of the data object

        Returns:
            dict, list, float, int: data or data object
        """
        child_id_lst = self.child_ids
        child_name_lst = [
            self.project.db.get_item_by_id(child_id)["job"]
            for child_id in self.child_ids
        ]
        if isinstance(item, int):
            total_lst = child_name_lst + self._job_name_lst
            item = total_lst[item]
        return self._get_item_when_str(
            item=item, child_id_lst=child_id_lst, child_name_lst=child_name_lst
        )

>>>>>>> 60bfd801
    def run_if_refresh(self):
        """
        Internal helper function the run if refresh function is called when the job status is 'refresh'. If the job was
        suspended previously, the job is going to be started again, to be continued.
        """
        conv_goal_exists = bool(self._convergence_goal)
        self._logger.info("Does the convergence goal exit: {}".format(conv_goal_exists))
        if not conv_goal_exists:
            self.status.collect = True
            self.run()
        else:
            subjobs_statuses = set(
                [
                    self.project.db.get_job_status(job_id=child_id)
                    for child_id in self.child_ids
                ]
            )
            if len(subjobs_statuses) == 0 or subjobs_statuses == {"finished"}:
                ham = self._convergence_goal(self, **self._convergence_goal_qwargs)
                if isinstance(ham, GenericJob):
                    self.append(ham)
                    self.to_hdf()
                    self.run_static()
                else:
                    self.status.collect = True
                    self.run()<|MERGE_RESOLUTION|>--- conflicted
+++ resolved
@@ -8,10 +8,7 @@
 import inspect
 import time
 import numpy as np
-<<<<<<< HEAD
-from pyiron_base.jobs.master.generic import GenericMaster, get_function_from_string
 from pyiron_base.jobs.job.generic import GenericJob
-=======
 from pyiron_base.jobs.job.core import _doc_str_job_core_args
 from pyiron_base.jobs.master.generic import (
     GenericMaster,
@@ -19,7 +16,6 @@
     _doc_str_generic_master_attr,
 )
 from pyiron_base.storage.parameters import GenericParameters
->>>>>>> 60bfd801
 
 __author__ = "Jan Janssen"
 __copyright__ = (
@@ -33,23 +29,24 @@
 __date__ = "Sep 1, 2017"
 
 
-<<<<<<< HEAD
-class SerialMasterBase(GenericMaster):
-    (
-        """
-    The serial master class is a metajob consisting of a dynamic list of jobs
-    which are executed in serial mode.
-
-    Example:
-=======
 # Modular Docstrings
 _doc_str_serial_master_base_attr = (
     _doc_str_generic_master_attr
     + "\n"
     + """\
         .. attribute:: start_job
->>>>>>> 60bfd801
-
+            The input of the start job - the first job of the series.
+"""
+)
+
+
+class SerialMasterBase(GenericMaster):
+    __doc__ = (
+        """
+    The serial master class is a metajob consisting of a dynamic list of jobs which are executed in serial mode. The job
+    is derived from the GenericMaster.
+    
+    Example:
     >>> def convergence_goal(self, **qwargs):
     >>>     if len(self[-1].output.energy_pot) > qwargs['max_steps']:
     >>>         return None
@@ -63,26 +60,6 @@
     >>> job_ser.append(job)
     >>> job_ser.set_goal(convergence_goal, max_steps=10)
     >>> job_ser.run()
-
-<<<<<<< HEAD
-    """
-        + "\n    Args:"
-        + GenericMaster.__doc__.split("\n    Args:")[-1]
-    )
-
-    def __init__(self, project, job_name):
-=======
-            The input of the start job - the first job of the series.
-"""
-)
-
->>>>>>> 60bfd801
-
-class SerialMasterBase(GenericMaster):
-    __doc__ = (
-        """
-    The serial master class is a metajob consisting of a dynamic list of jobs which are executed in serial mode. The job
-    is derived from the GenericMaster.
 """
         + "\n"
         + _doc_str_job_core_args
@@ -93,13 +70,6 @@
     def __init__(self, project, job_name):
         super(SerialMasterBase, self).__init__(project, job_name=job_name)
         self.__version__ = "0.3"
-<<<<<<< HEAD
-
-=======
-        self._output = GenericOutput()
-        self._max_iterations = 100
-        self._start_job = None
->>>>>>> 60bfd801
         self._convergence_goal = None
         self._convergence_goal_qwargs = {}
         self._convergence_goal_str = None
@@ -122,28 +92,7 @@
         Args:
             job (GenericJob): start job
         """
-<<<<<<< HEAD
         self.ref_job = job
-=======
-        self.append(job)
-
-    @property
-    def ref_job(self):
-        return self.start_job
-
-    @ref_job.setter
-    def ref_job(self, job):
-        self.append(job)
-
-    def get_initial_child_name(self):
-        """
-        Get name of the initial child.
-
-        Returns:
-            str: name of the initial child
-        """
-        return self.project.db.get_item_by_id(self.child_ids[0])["job"]
->>>>>>> 60bfd801
 
     def create_next(self, job_name=None):
         """
@@ -320,40 +269,6 @@
             else:
                 hdf5_input["convergence_goal"] = "None"
 
-<<<<<<< HEAD
-=======
-    def __len__(self):
-        """
-        Length of the SerialMaster equal the number of childs appended.
-
-        Returns:
-            int: length of the SerialMaster
-        """
-        return len(self.child_ids + self._job_name_lst)
-
-    def __getitem__(self, item):
-        """
-        Get/ read data from the GenericMaster
-
-        Args:
-            item (str, slice): path to the data or key of the data object
-
-        Returns:
-            dict, list, float, int: data or data object
-        """
-        child_id_lst = self.child_ids
-        child_name_lst = [
-            self.project.db.get_item_by_id(child_id)["job"]
-            for child_id in self.child_ids
-        ]
-        if isinstance(item, int):
-            total_lst = child_name_lst + self._job_name_lst
-            item = total_lst[item]
-        return self._get_item_when_str(
-            item=item, child_id_lst=child_id_lst, child_name_lst=child_name_lst
-        )
-
->>>>>>> 60bfd801
     def run_if_refresh(self):
         """
         Internal helper function the run if refresh function is called when the job status is 'refresh'. If the job was
