--- conflicted
+++ resolved
@@ -12,12 +12,9 @@
 import stat
 import shutil
 from typing import Union, Dict
+import monty.io
 from pyiron_base.utils.instance import static_isinstance
-<<<<<<< HEAD
-import monty.io
-=======
 from pyiron_base.utils.safetar import safe_extract
->>>>>>> 209729cd
 
 __author__ = "Jan Janssen"
 __copyright__ = (
